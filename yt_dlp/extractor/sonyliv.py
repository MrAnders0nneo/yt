--- conflicted
+++ resolved
@@ -1,9 +1,5 @@
-<<<<<<< HEAD
 import datetime as dt
-=======
-import datetime
 import itertools
->>>>>>> f2868b26
 import json
 import math
 import random
