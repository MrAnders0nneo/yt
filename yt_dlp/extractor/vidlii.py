--- conflicted
+++ resolved
@@ -1,16 +1,10 @@
 import re
 
 from .common import InfoExtractor
-<<<<<<< HEAD
-from ..networking.common import HEADRequest
-from ..utils import (
-=======
 from ..networking import HEADRequest
 from ..utils import (
     format_field,
->>>>>>> d05b35d7
     float_or_none,
-    format_field,
     get_element_by_id,
     int_or_none,
     str_to_int,
