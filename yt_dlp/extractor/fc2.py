--- conflicted
+++ resolved
@@ -1,31 +1,22 @@
 # coding: utf-8
 from __future__ import unicode_literals
 
-<<<<<<< HEAD
-import hashlib
 import re
 
-=======
->>>>>>> da42679b
 from .common import InfoExtractor
 from ..compat import (
     compat_parse_qs,
 )
 from ..utils import (
     ExtractorError,
+    WebSocketsWrapper,
+    has_websockets,
     js_to_json,
     sanitized_Request,
-<<<<<<< HEAD
     std_headers,
     traverse_obj,
     urlencode_postdata,
-    WebSocketsWrapper,
-    has_websockets,
-=======
-    traverse_obj,
-    urlencode_postdata,
     urljoin,
->>>>>>> da42679b
 )
 
 
