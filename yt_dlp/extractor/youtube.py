--- conflicted
+++ resolved
@@ -72,10 +72,7 @@
     variadic,
 )
 
-<<<<<<< HEAD
-=======
-
->>>>>>> ff91cf74
+
 # any clients starting with _ cannot be explicity requested by the user
 INNERTUBE_CLIENTS = {
     'web': {
