# coding: utf-8
from __future__ import unicode_literals

import itertools
import re
import json
# import random

from .common import (
    InfoExtractor,
    SearchInfoExtractor
)
from ..compat import (
    compat_HTTPError,
    compat_kwargs,
    compat_str,
)
from ..utils import (
    error_to_compat_str,
    ExtractorError,
    float_or_none,
    HEADRequest,
    int_or_none,
    KNOWN_EXTENSIONS,
    mimetype2ext,
    remove_end,
    parse_qs,
    str_or_none,
    try_get,
    unified_timestamp,
    update_url_query,
    url_or_none,
    urlhandle_detect_ext,
    sanitized_Request,
)


class SoundcloudEmbedIE(InfoExtractor):
    _VALID_URL = r'https?://(?:w|player|p)\.soundcloud\.com/player/?.*?\burl=(?P<id>.+)'
    _TEST = {
        # from https://www.soundi.fi/uutiset/ennakkokuuntelussa-timo-kaukolammen-station-to-station-to-station-julkaisua-juhlitaan-tanaan-g-livelabissa/
        'url': 'https://w.soundcloud.com/player/?visual=true&url=https%3A%2F%2Fapi.soundcloud.com%2Fplaylists%2F922213810&show_artwork=true&maxwidth=640&maxheight=960&dnt=1&secret_token=s-ziYey',
        'only_matching': True,
    }

    @staticmethod
    def _extract_urls(webpage):
        return [m.group('url') for m in re.finditer(
            r'<iframe[^>]+src=(["\'])(?P<url>(?:https?://)?(?:w\.)?soundcloud\.com/player.+?)\1',
            webpage)]

    def _real_extract(self, url):
        query = parse_qs(url)
        api_url = query['url'][0]
        secret_token = query.get('secret_token')
        if secret_token:
            api_url = update_url_query(api_url, {'secret_token': secret_token[0]})
        return self.url_result(api_url)


class SoundcloudBaseIE(InfoExtractor):
    _NETRC_MACHINE = 'soundcloud'

    _API_V2_BASE = 'https://api-v2.soundcloud.com/'
    _BASE_URL = 'https://soundcloud.com/'
    _USER_AGENT = 'Mozilla/5.0 (Windows NT 10.0; Win64; x64) AppleWebKit/537.36 (KHTML, like Gecko) Chrome/84.0.4147.105 Safari/537.36'
    _API_AUTH_QUERY_TEMPLATE = '?client_id=%s'
    _API_AUTH_URL_PW = 'https://api-auth.soundcloud.com/web-auth/sign-in/password%s'
    _API_VERIFY_AUTH_TOKEN = 'https://api-auth.soundcloud.com/connect/session%s'
    _access_token = None
    _HEADERS = {}

    def _store_client_id(self, client_id):
        self._downloader.cache.store('soundcloud', 'client_id', client_id)

    def _update_client_id(self):
        webpage = self._download_webpage('https://soundcloud.com/', None)
        for src in reversed(re.findall(r'<script[^>]+src="([^"]+)"', webpage)):
            script = self._download_webpage(src, None, fatal=False)
            if script:
                client_id = self._search_regex(
                    r'client_id\s*:\s*"([0-9a-zA-Z]{32})"',
                    script, 'client id', default=None)
                if client_id:
                    self._CLIENT_ID = client_id
                    self._store_client_id(client_id)
                    return
        raise ExtractorError('Unable to extract client id')

    def _download_json(self, *args, **kwargs):
        non_fatal = kwargs.get('fatal') is False
        if non_fatal:
            del kwargs['fatal']
        query = kwargs.get('query', {}).copy()
        for _ in range(2):
            query['client_id'] = self._CLIENT_ID
            kwargs['query'] = query
            try:
                return super()._download_json(*args, **compat_kwargs(kwargs))
            except ExtractorError as e:
                if isinstance(e.cause, compat_HTTPError) and e.cause.code in (401, 403):
                    self._store_client_id(None)
                    self._update_client_id()
                    continue
                elif non_fatal:
                    self.report_warning(error_to_compat_str(e))
                    return False
                raise

    def _initialize_pre_login(self):
        self._CLIENT_ID = self._downloader.cache.load('soundcloud', 'client_id') or 'a3e059563d7fd3372b49b37f00a00bcf'

<<<<<<< HEAD
    _USER_AGENT = 'Mozilla/5.0 (Windows NT 10.0; Win64; x64) AppleWebKit/537.36 (KHTML, like Gecko) Chrome/84.0.4147.105 Safari/537.36'
    _API_AUTH_QUERY_TEMPLATE = '?client_id=%s'
    _API_AUTH_URL_PW = 'https://api-auth.soundcloud.com/web-auth/sign-in/password%s'
    _API_VERIFY_AUTH_TOKEN = 'https://api-auth.soundcloud.com/connect/session%s'
    _access_token = None
    _HEADERS = {}
    _NETRC_MACHINE = 'soundcloud'

    def _login(self, username, password):
        if username != 'oauth':
=======
    def _login(self):
        username, password = self._get_login_info()
        if username is None:
            return

        if username == 'oauth' and password is not None:
            self._access_token = password
            query = self._API_AUTH_QUERY_TEMPLATE % self._CLIENT_ID
            payload = {'session': {'access_token': self._access_token}}
            token_verification = sanitized_Request(self._API_VERIFY_AUTH_TOKEN % query, json.dumps(payload).encode('utf-8'))
            response = self._download_json(token_verification, None, note='Verifying login token...', fatal=False)
            if response is not False:
                self._HEADERS = {'Authorization': 'OAuth ' + self._access_token}
                self.report_login()
            else:
                self.report_warning('Provided authorization token seems to be invalid. Continue as guest')
        elif username is not None:
>>>>>>> b3edc806
            self.report_warning(
                'Login using username and password is not currently supported. '
                'Use "--username oauth --password <oauth_token>" to login using an oauth token')
        self._access_token = password
        query = self._API_AUTH_QUERY_TEMPLATE % self._CLIENT_ID
        payload = {'session': {'access_token': self._access_token}}
        token_verification = sanitized_Request(self._API_VERIFY_AUTH_TOKEN % query, json.dumps(payload).encode('utf-8'))
        response = self._download_json(token_verification, None, note='Verifying login token...', fatal=False)
        if response is not False:
            self._HEADERS = {'Authorization': 'OAuth ' + self._access_token}
            self.report_login()
        else:
            self.report_warning('Provided authorization token seems to be invalid. Continue as guest')

        r'''
        def genDevId():
            def genNumBlock():
                return ''.join([str(random.randrange(10)) for i in range(6)])
            return '-'.join([genNumBlock() for i in range(4)])

        payload = {
            'client_id': self._CLIENT_ID,
            'recaptcha_pubkey': 'null',
            'recaptcha_response': 'null',
            'credentials': {
                'identifier': username,
                'password': password
            },
            'signature': self.sign(username, password, self._CLIENT_ID),
            'device_id': genDevId(),
            'user_agent': self._USER_AGENT
        }

        query = self._API_AUTH_QUERY_TEMPLATE % self._CLIENT_ID
        login = sanitized_Request(self._API_AUTH_URL_PW % query, json.dumps(payload).encode('utf-8'))
        response = self._download_json(login, None)
        self._access_token = response.get('session').get('access_token')
        if not self._access_token:
            self.report_warning('Unable to get access token, login may has failed')
        else:
            self._HEADERS = {'Authorization': 'OAuth ' + self._access_token}
        '''

    # signature generation
    def sign(self, user, pw, clid):
        a = 33
        i = 1
        s = 440123
        w = 117
        u = 1800000
        l = 1042
        b = 37
        k = 37
        c = 5
        n = '0763ed7314c69015fd4a0dc16bbf4b90'  # _KEY
        y = '8'  # _REV
        r = 'Mozilla/5.0 (Windows NT 10.0; Win64; x64) AppleWebKit/537.36 (KHTML, like Gecko) Chrome/84.0.4147.105 Safari/537.36'  # _USER_AGENT
        e = user  # _USERNAME
        t = clid  # _CLIENT_ID

        d = '-'.join([str(mInt) for mInt in [a, i, s, w, u, l, b, k]])
        p = n + y + d + r + e + t + d + n
        h = p

        m = 8011470
        f = 0

        for f in range(f, len(h)):
            m = (m >> 1) + ((1 & m) << 23)
            m += ord(h[f])
            m &= 16777215

        # c is not even needed
        out = str(y) + ':' + str(d) + ':' + format(m, 'x') + ':' + str(c)

        return out

    @classmethod
    def _resolv_url(cls, url):
        return cls._API_V2_BASE + 'resolve?url=' + url


class SoundcloudIE(SoundcloudBaseIE):
    """Information extractor for soundcloud.com
       To access the media, the uid of the song and a stream token
       must be extracted from the page source and the script must make
       a request to media.soundcloud.com/crossdomain.xml. Then
       the media can be grabbed by requesting from an url composed
       of the stream token and uid
     """

    _VALID_URL = r'''(?x)^(?:https?://)?
                    (?:(?:(?:www\.|m\.)?soundcloud\.com/
                            (?!stations/track)
                            (?P<uploader>[\w\d-]+)/
                            (?!(?:tracks|albums|sets(?:/.+?)?|reposts|likes|spotlight)/?(?:$|[?#]))
                            (?P<title>[\w\d-]+)
                            (?:/(?P<token>(?!(?:albums|sets|recommended))[^?]+?))?
                            (?:[?].*)?$)
                       |(?:api(?:-v2)?\.soundcloud\.com/tracks/(?P<track_id>\d+)
                          (?:/?\?secret_token=(?P<secret_token>[^&]+))?)
                    )
                    '''
    IE_NAME = 'soundcloud'
    _TESTS = [
        {
            'url': 'http://soundcloud.com/ethmusic/lostin-powers-she-so-heavy',
            'md5': 'ebef0a451b909710ed1d7787dddbf0d7',
            'info_dict': {
                'id': '62986583',
                'ext': 'mp3',
                'title': 'Lostin Powers - She so Heavy (SneakPreview) Adrian Ackers Blueprint 1',
                'description': 'No Downloads untill we record the finished version this weekend, i was too pumped n i had to post it , earl is prolly gonna b hella p.o\'d',
                'uploader': 'E.T. ExTerrestrial Music',
                'uploader_id': '1571244',
                'timestamp': 1349920598,
                'upload_date': '20121011',
                'duration': 143.216,
                'license': 'all-rights-reserved',
                'view_count': int,
                'like_count': int,
                'comment_count': int,
                'repost_count': int,
            }
        },
        # geo-restricted
        {
            'url': 'https://soundcloud.com/the-concept-band/goldrushed-mastered?in=the-concept-band/sets/the-royal-concept-ep',
            'info_dict': {
                'id': '47127627',
                'ext': 'mp3',
                'title': 'Goldrushed',
                'description': 'From Stockholm Sweden\r\nPovel / Magnus / Filip / David\r\nwww.theroyalconcept.com',
                'uploader': 'The Royal Concept',
                'uploader_id': '9615865',
                'timestamp': 1337635207,
                'upload_date': '20120521',
                'duration': 227.155,
                'license': 'all-rights-reserved',
                'view_count': int,
                'like_count': int,
                'comment_count': int,
                'repost_count': int,
            },
        },
        # private link
        {
            'url': 'https://soundcloud.com/jaimemf/youtube-dl-test-video-a-y-baw/s-8Pjrp',
            'md5': 'aa0dd32bfea9b0c5ef4f02aacd080604',
            'info_dict': {
                'id': '123998367',
                'ext': 'mp3',
                'title': 'Youtube - Dl Test Video \'\' Ä↭',
                'description': 'test chars:  \"\'/\\ä↭',
                'uploader': 'jaimeMF',
                'uploader_id': '69767071',
                'timestamp': 1386604920,
                'upload_date': '20131209',
                'duration': 9.927,
                'license': 'all-rights-reserved',
                'view_count': int,
                'like_count': int,
                'comment_count': int,
                'repost_count': int,
            },
        },
        # private link (alt format)
        {
            'url': 'https://api.soundcloud.com/tracks/123998367?secret_token=s-8Pjrp',
            'md5': 'aa0dd32bfea9b0c5ef4f02aacd080604',
            'info_dict': {
                'id': '123998367',
                'ext': 'mp3',
                'title': 'Youtube - Dl Test Video \'\' Ä↭',
                'description': 'test chars:  \"\'/\\ä↭',
                'uploader': 'jaimeMF',
                'uploader_id': '69767071',
                'timestamp': 1386604920,
                'upload_date': '20131209',
                'duration': 9.927,
                'license': 'all-rights-reserved',
                'view_count': int,
                'like_count': int,
                'comment_count': int,
                'repost_count': int,
            },
        },
        # downloadable song
        {
            'url': 'https://soundcloud.com/the80m/the-following',
            'md5': '9ffcddb08c87d74fb5808a3c183a1d04',
            'info_dict': {
                'id': '343609555',
                'ext': 'wav',
            },
        },
        # private link, downloadable format
        {
            'url': 'https://soundcloud.com/oriuplift/uponly-238-no-talking-wav/s-AyZUd',
            'md5': '64a60b16e617d41d0bef032b7f55441e',
            'info_dict': {
                'id': '340344461',
                'ext': 'wav',
                'title': 'Uplifting Only 238 [No Talking] (incl. Alex Feed Guestmix) (Aug 31, 2017) [wav]',
                'description': 'md5:fa20ee0fca76a3d6df8c7e57f3715366',
                'uploader': 'Ori Uplift Music',
                'uploader_id': '12563093',
                'timestamp': 1504206263,
                'upload_date': '20170831',
                'duration': 7449.096,
                'license': 'all-rights-reserved',
                'view_count': int,
                'like_count': int,
                'comment_count': int,
                'repost_count': int,
            },
        },
        # no album art, use avatar pic for thumbnail
        {
            'url': 'https://soundcloud.com/garyvee/sideways-prod-mad-real',
            'md5': '59c7872bc44e5d99b7211891664760c2',
            'info_dict': {
                'id': '309699954',
                'ext': 'mp3',
                'title': 'Sideways (Prod. Mad Real)',
                'description': 'md5:d41d8cd98f00b204e9800998ecf8427e',
                'uploader': 'garyvee',
                'uploader_id': '2366352',
                'timestamp': 1488152409,
                'upload_date': '20170226',
                'duration': 207.012,
                'thumbnail': r're:https?://.*\.jpg',
                'license': 'all-rights-reserved',
                'view_count': int,
                'like_count': int,
                'comment_count': int,
                'repost_count': int,
            },
            'params': {
                'skip_download': True,
            },
        },
        {
            'url': 'https://soundcloud.com/giovannisarani/mezzo-valzer',
            'md5': 'e22aecd2bc88e0e4e432d7dcc0a1abf7',
            'info_dict': {
                'id': '583011102',
                'ext': 'mp3',
                'title': 'Mezzo Valzer',
                'description': 'md5:4138d582f81866a530317bae316e8b61',
                'uploader': 'Micronie',
                'uploader_id': '3352531',
                'timestamp': 1551394171,
                'upload_date': '20190228',
                'duration': 180.157,
                'thumbnail': r're:https?://.*\.jpg',
                'license': 'all-rights-reserved',
                'view_count': int,
                'like_count': int,
                'comment_count': int,
                'repost_count': int,
            },
        },
        {
            # AAC HQ format available (account with active subscription needed)
            'url': 'https://soundcloud.com/wandw/the-chainsmokers-ft-daya-dont-let-me-down-ww-remix-1',
            'only_matching': True,
        },
        {
            # Go+ (account with active subscription needed)
            'url': 'https://soundcloud.com/taylorswiftofficial/look-what-you-made-me-do',
            'only_matching': True,
        },
    ]

    _IMAGE_REPL_RE = r'-([0-9a-z]+)\.jpg'

    _ARTWORK_MAP = {
        'mini': 16,
        'tiny': 20,
        'small': 32,
        'badge': 47,
        't67x67': 67,
        'large': 100,
        't300x300': 300,
        'crop': 400,
        't500x500': 500,
        'original': 0,
    }

    def _extract_info_dict(self, info, full_title=None, secret_token=None):
        track_id = compat_str(info['id'])
        title = info['title']

        format_urls = set()
        formats = []
        query = {'client_id': self._CLIENT_ID}
        if secret_token:
            query['secret_token'] = secret_token

        if info.get('downloadable') and info.get('has_downloads_left'):
            download_url = update_url_query(
                self._API_V2_BASE + 'tracks/' + track_id + '/download', query)
            redirect_url = (self._download_json(download_url, track_id, fatal=False) or {}).get('redirectUri')
            if redirect_url:
                urlh = self._request_webpage(
                    HEADRequest(redirect_url), track_id, fatal=False)
                if urlh:
                    format_url = urlh.geturl()
                    format_urls.add(format_url)
                    formats.append({
                        'format_id': 'download',
                        'ext': urlhandle_detect_ext(urlh) or 'mp3',
                        'filesize': int_or_none(urlh.headers.get('Content-Length')),
                        'url': format_url,
                        'quality': 10,
                    })

        def invalid_url(url):
            return not url or url in format_urls

        def add_format(f, protocol, is_preview=False):
            mobj = re.search(r'\.(?P<abr>\d+)\.(?P<ext>[0-9a-z]{3,4})(?=[/?])', stream_url)
            if mobj:
                for k, v in mobj.groupdict().items():
                    if not f.get(k):
                        f[k] = v
            format_id_list = []
            if protocol:
                format_id_list.append(protocol)
            ext = f.get('ext')
            if ext == 'aac':
                f['abr'] = '256'
            for k in ('ext', 'abr'):
                v = f.get(k)
                if v:
                    format_id_list.append(v)
            preview = is_preview or re.search(r'/(?:preview|playlist)/0/30/', f['url'])
            if preview:
                format_id_list.append('preview')
            abr = f.get('abr')
            if abr:
                f['abr'] = int(abr)
            if protocol == 'hls':
                protocol = 'm3u8' if ext == 'aac' else 'm3u8_native'
            else:
                protocol = 'http'
            f.update({
                'format_id': '_'.join(format_id_list),
                'protocol': protocol,
                'preference': -10 if preview else None,
            })
            formats.append(f)

        # New API
        transcodings = try_get(
            info, lambda x: x['media']['transcodings'], list) or []
        for t in transcodings:
            if not isinstance(t, dict):
                continue
            format_url = url_or_none(t.get('url'))
            if not format_url:
                continue
            stream = self._download_json(
                format_url, track_id, query=query, fatal=False, headers=self._HEADERS)
            if not isinstance(stream, dict):
                continue
            stream_url = url_or_none(stream.get('url'))
            if invalid_url(stream_url):
                continue
            format_urls.add(stream_url)
            stream_format = t.get('format') or {}
            protocol = stream_format.get('protocol')
            if protocol != 'hls' and '/hls' in format_url:
                protocol = 'hls'
            ext = None
            preset = str_or_none(t.get('preset'))
            if preset:
                ext = preset.split('_')[0]
            if ext not in KNOWN_EXTENSIONS:
                ext = mimetype2ext(stream_format.get('mime_type'))
            add_format({
                'url': stream_url,
                'ext': ext,
            }, 'http' if protocol == 'progressive' else protocol,
                t.get('snipped') or '/preview/' in format_url)

        for f in formats:
            f['vcodec'] = 'none'

        if not formats and info.get('policy') == 'BLOCK':
            self.raise_geo_restricted(metadata_available=True)
        self._sort_formats(formats)

        user = info.get('user') or {}

        thumbnails = []
        artwork_url = info.get('artwork_url')
        thumbnail = artwork_url or user.get('avatar_url')
        if isinstance(thumbnail, compat_str):
            if re.search(self._IMAGE_REPL_RE, thumbnail):
                for image_id, size in self._ARTWORK_MAP.items():
                    i = {
                        'id': image_id,
                        'url': re.sub(self._IMAGE_REPL_RE, '-%s.jpg' % image_id, thumbnail),
                    }
                    if image_id == 'tiny' and not artwork_url:
                        size = 18
                    elif image_id == 'original':
                        i['preference'] = 10
                    if size:
                        i.update({
                            'width': size,
                            'height': size,
                        })
                    thumbnails.append(i)
            else:
                thumbnails = [{'url': thumbnail}]

        def extract_count(key):
            return int_or_none(info.get('%s_count' % key))

        return {
            'id': track_id,
            'uploader': user.get('username'),
            'uploader_id': str_or_none(user.get('id')) or user.get('permalink'),
            'uploader_url': user.get('permalink_url'),
            'timestamp': unified_timestamp(info.get('created_at')),
            'title': title,
            'description': info.get('description'),
            'thumbnails': thumbnails,
            'duration': float_or_none(info.get('duration'), 1000),
            'webpage_url': info.get('permalink_url'),
            'license': info.get('license'),
            'view_count': extract_count('playback'),
            'like_count': extract_count('favoritings') or extract_count('likes'),
            'comment_count': extract_count('comment'),
            'repost_count': extract_count('reposts'),
            'genre': info.get('genre'),
            'formats': formats
        }

    def _real_extract(self, url):
        mobj = self._match_valid_url(url)

        track_id = mobj.group('track_id')

        query = {}
        if track_id:
            info_json_url = self._API_V2_BASE + 'tracks/' + track_id
            full_title = track_id
            token = mobj.group('secret_token')
            if token:
                query['secret_token'] = token
        else:
            full_title = resolve_title = '%s/%s' % mobj.group('uploader', 'title')
            token = mobj.group('token')
            if token:
                resolve_title += '/%s' % token
            info_json_url = self._resolv_url(self._BASE_URL + resolve_title)

        info = self._download_json(
            info_json_url, full_title, 'Downloading info JSON', query=query, headers=self._HEADERS)

        return self._extract_info_dict(info, full_title, token)


class SoundcloudPlaylistBaseIE(SoundcloudBaseIE):
    def _extract_set(self, playlist, token=None):
        playlist_id = compat_str(playlist['id'])
        tracks = playlist.get('tracks') or []
        if not all([t.get('permalink_url') for t in tracks]) and token:
            tracks = self._download_json(
                self._API_V2_BASE + 'tracks', playlist_id,
                'Downloading tracks', query={
                    'ids': ','.join([compat_str(t['id']) for t in tracks]),
                    'playlistId': playlist_id,
                    'playlistSecretToken': token,
                }, headers=self._HEADERS)
        entries = []
        for track in tracks:
            track_id = str_or_none(track.get('id'))
            url = track.get('permalink_url')
            if not url:
                if not track_id:
                    continue
                url = self._API_V2_BASE + 'tracks/' + track_id
                if token:
                    url += '?secret_token=' + token
            entries.append(self.url_result(
                url, SoundcloudIE.ie_key(), track_id))
        return self.playlist_result(
            entries, playlist_id,
            playlist.get('title'),
            playlist.get('description'))


class SoundcloudSetIE(SoundcloudPlaylistBaseIE):
    _VALID_URL = r'https?://(?:(?:www|m)\.)?soundcloud\.com/(?P<uploader>[\w\d-]+)/sets/(?P<slug_title>[:\w\d-]+)(?:/(?P<token>[^?/]+))?'
    IE_NAME = 'soundcloud:set'
    _TESTS = [{
        'url': 'https://soundcloud.com/the-concept-band/sets/the-royal-concept-ep',
        'info_dict': {
            'id': '2284613',
            'title': 'The Royal Concept EP',
            'description': 'md5:71d07087c7a449e8941a70a29e34671e',
        },
        'playlist_mincount': 5,
    }, {
        'url': 'https://soundcloud.com/the-concept-band/sets/the-royal-concept-ep/token',
        'only_matching': True,
    }, {
        'url': 'https://soundcloud.com/discover/sets/weekly::flacmatic',
        'only_matching': True,
    }, {
        'url': 'https://soundcloud.com/discover/sets/charts-top:all-music:de',
        'only_matching': True,
    }, {
        'url': 'https://soundcloud.com/discover/sets/charts-top:hiphoprap:kr',
        'only_matching': True,
    }]

    def _real_extract(self, url):
        mobj = self._match_valid_url(url)

        full_title = '%s/sets/%s' % mobj.group('uploader', 'slug_title')
        token = mobj.group('token')
        if token:
            full_title += '/' + token

        info = self._download_json(self._resolv_url(
            self._BASE_URL + full_title), full_title, headers=self._HEADERS)

        if 'errors' in info:
            msgs = (compat_str(err['error_message']) for err in info['errors'])
            raise ExtractorError('unable to download video webpage: %s' % ','.join(msgs))

        return self._extract_set(info, token)


class SoundcloudPagedPlaylistBaseIE(SoundcloudBaseIE):
    def _extract_playlist(self, base_url, playlist_id, playlist_title):
        return {
            '_type': 'playlist',
            'id': playlist_id,
            'title': playlist_title,
            'entries': self._entries(base_url, playlist_id),
        }

    def _entries(self, url, playlist_id):
        # Per the SoundCloud documentation, the maximum limit for a linked partitioning query is 200.
        # https://developers.soundcloud.com/blog/offset-pagination-deprecated
        query = {
            'limit': 200,
            'linked_partitioning': '1',
            'offset': 0,
        }

        retries = self.get_param('extractor_retries', 3)

        for i in itertools.count():
            attempt, last_error = -1, None
            while attempt < retries:
                attempt += 1
                if last_error:
                    self.report_warning('%s. Retrying ...' % remove_end(last_error, '.'), playlist_id)
                try:
                    response = self._download_json(
                        url, playlist_id, query=query, headers=self._HEADERS,
                        note='Downloading track page %s%s' % (i + 1, f' (retry #{attempt})' if attempt else ''))
                    break
                except ExtractorError as e:
                    # Downloading page may result in intermittent 502 HTTP error
                    # See https://github.com/yt-dlp/yt-dlp/issues/872
                    if attempt >= retries or not isinstance(e.cause, compat_HTTPError) or e.cause.code != 502:
                        raise
                    last_error = str(e.cause or e.msg)

            def resolve_entry(*candidates):
                for cand in candidates:
                    if not isinstance(cand, dict):
                        continue
                    permalink_url = url_or_none(cand.get('permalink_url'))
                    if permalink_url:
                        return self.url_result(
                            permalink_url,
                            SoundcloudIE.ie_key() if SoundcloudIE.suitable(permalink_url) else None,
                            str_or_none(cand.get('id')), cand.get('title'))

            for e in response['collection'] or []:
                yield resolve_entry(e, e.get('track'), e.get('playlist'))

            url = response.get('next_href')
            if not url:
                break
            query.pop('offset', None)


class SoundcloudUserIE(SoundcloudPagedPlaylistBaseIE):
    _VALID_URL = r'''(?x)
                        https?://
                            (?:(?:www|m)\.)?soundcloud\.com/
                            (?P<user>[^/]+)
                            (?:/
                                (?P<rsrc>tracks|albums|sets|reposts|likes|spotlight)
                            )?
                            /?(?:[?#].*)?$
                    '''
    IE_NAME = 'soundcloud:user'
    _TESTS = [{
        'url': 'https://soundcloud.com/soft-cell-official',
        'info_dict': {
            'id': '207965082',
            'title': 'Soft Cell (All)',
        },
        'playlist_mincount': 28,
    }, {
        'url': 'https://soundcloud.com/soft-cell-official/tracks',
        'info_dict': {
            'id': '207965082',
            'title': 'Soft Cell (Tracks)',
        },
        'playlist_mincount': 27,
    }, {
        'url': 'https://soundcloud.com/soft-cell-official/albums',
        'info_dict': {
            'id': '207965082',
            'title': 'Soft Cell (Albums)',
        },
        'playlist_mincount': 1,
    }, {
        'url': 'https://soundcloud.com/jcv246/sets',
        'info_dict': {
            'id': '12982173',
            'title': 'Jordi / cv (Sets)',
        },
        'playlist_mincount': 2,
    }, {
        'url': 'https://soundcloud.com/jcv246/reposts',
        'info_dict': {
            'id': '12982173',
            'title': 'Jordi / cv (Reposts)',
        },
        'playlist_mincount': 6,
    }, {
        'url': 'https://soundcloud.com/clalberg/likes',
        'info_dict': {
            'id': '11817582',
            'title': 'clalberg (Likes)',
        },
        'playlist_mincount': 5,
    }, {
        'url': 'https://soundcloud.com/grynpyret/spotlight',
        'info_dict': {
            'id': '7098329',
            'title': 'Grynpyret (Spotlight)',
        },
        'playlist_mincount': 1,
    }]

    _BASE_URL_MAP = {
        'all': 'stream/users/%s',
        'tracks': 'users/%s/tracks',
        'albums': 'users/%s/albums',
        'sets': 'users/%s/playlists',
        'reposts': 'stream/users/%s/reposts',
        'likes': 'users/%s/likes',
        'spotlight': 'users/%s/spotlight',
    }

    def _real_extract(self, url):
        mobj = self._match_valid_url(url)
        uploader = mobj.group('user')

        user = self._download_json(
            self._resolv_url(self._BASE_URL + uploader),
            uploader, 'Downloading user info', headers=self._HEADERS)

        resource = mobj.group('rsrc') or 'all'

        return self._extract_playlist(
            self._API_V2_BASE + self._BASE_URL_MAP[resource] % user['id'],
            str_or_none(user.get('id')),
            '%s (%s)' % (user['username'], resource.capitalize()))


class SoundcloudTrackStationIE(SoundcloudPagedPlaylistBaseIE):
    _VALID_URL = r'https?://(?:(?:www|m)\.)?soundcloud\.com/stations/track/[^/]+/(?P<id>[^/?#&]+)'
    IE_NAME = 'soundcloud:trackstation'
    _TESTS = [{
        'url': 'https://soundcloud.com/stations/track/officialsundial/your-text',
        'info_dict': {
            'id': '286017854',
            'title': 'Track station: your text',
        },
        'playlist_mincount': 47,
    }]

    def _real_extract(self, url):
        track_name = self._match_id(url)

        track = self._download_json(self._resolv_url(url), track_name, headers=self._HEADERS)
        track_id = self._search_regex(
            r'soundcloud:track-stations:(\d+)', track['id'], 'track id')

        return self._extract_playlist(
            self._API_V2_BASE + 'stations/%s/tracks' % track['id'],
            track_id, 'Track station: %s' % track['title'])


class SoundcloudRelatedIE(SoundcloudPagedPlaylistBaseIE):
    _VALID_URL = r'https?://(?:(?:www|m)\.)?soundcloud\.com/(?P<slug>[\w\d-]+/[\w\d-]+)/(?P<relation>albums|sets|recommended)'
    IE_NAME = 'soundcloud:related'
    _TESTS = [{
        'url': 'https://soundcloud.com/wajang/sexapil-pingers-5/recommended',
        'info_dict': {
            'id': '1084577272',
            'title': 'Sexapil - Pingers 5 (Recommended)',
        },
        'playlist_mincount': 50,
    }, {
        'url': 'https://soundcloud.com/wajang/sexapil-pingers-5/albums',
        'info_dict': {
            'id': '1084577272',
            'title': 'Sexapil - Pingers 5 (Albums)',
        },
        'playlist_mincount': 1,
    }, {
        'url': 'https://soundcloud.com/wajang/sexapil-pingers-5/sets',
        'info_dict': {
            'id': '1084577272',
            'title': 'Sexapil - Pingers 5 (Sets)',
        },
        'playlist_mincount': 4,
    }]

    _BASE_URL_MAP = {
        'albums': 'tracks/%s/albums',
        'sets': 'tracks/%s/playlists_without_albums',
        'recommended': 'tracks/%s/related',
    }

    def _real_extract(self, url):
        slug, relation = self._match_valid_url(url).group('slug', 'relation')

        track = self._download_json(
            self._resolv_url(self._BASE_URL + slug),
            slug, 'Downloading track info', headers=self._HEADERS)

        if track.get('errors'):
            raise ExtractorError(f'{self.IE_NAME} said: %s' % ','.join(
                str(err['error_message']) for err in track['errors']), expected=True)

        return self._extract_playlist(
            self._API_V2_BASE + self._BASE_URL_MAP[relation] % track['id'], str(track['id']),
            '%s (%s)' % (track.get('title') or slug, relation.capitalize()))


class SoundcloudPlaylistIE(SoundcloudPlaylistBaseIE):
    _VALID_URL = r'https?://api(?:-v2)?\.soundcloud\.com/playlists/(?P<id>[0-9]+)(?:/?\?secret_token=(?P<token>[^&]+?))?$'
    IE_NAME = 'soundcloud:playlist'
    _TESTS = [{
        'url': 'https://api.soundcloud.com/playlists/4110309',
        'info_dict': {
            'id': '4110309',
            'title': 'TILT Brass - Bowery Poetry Club, August \'03 [Non-Site SCR 02]',
            'description': 're:.*?TILT Brass - Bowery Poetry Club',
        },
        'playlist_count': 6,
    }]

    def _real_extract(self, url):
        mobj = self._match_valid_url(url)
        playlist_id = mobj.group('id')

        query = {}
        token = mobj.group('token')
        if token:
            query['secret_token'] = token

        data = self._download_json(
            self._API_V2_BASE + 'playlists/' + playlist_id,
            playlist_id, 'Downloading playlist', query=query, headers=self._HEADERS)

        return self._extract_set(data, token)


class SoundcloudSearchIE(SoundcloudBaseIE, SearchInfoExtractor):
    IE_NAME = 'soundcloud:search'
    IE_DESC = 'Soundcloud search'
    _SEARCH_KEY = 'scsearch'
    _TESTS = [{
        'url': 'scsearch15:post-avant jazzcore',
        'info_dict': {
            'title': 'post-avant jazzcore',
        },
        'playlist_count': 15,
    }]

    _MAX_RESULTS_PER_PAGE = 200
    _DEFAULT_RESULTS_PER_PAGE = 50

    def _get_collection(self, endpoint, collection_id, **query):
        limit = min(
            query.get('limit', self._DEFAULT_RESULTS_PER_PAGE),
            self._MAX_RESULTS_PER_PAGE)
        query.update({
            'limit': limit,
            'linked_partitioning': 1,
            'offset': 0,
        })
        next_url = update_url_query(self._API_V2_BASE + endpoint, query)

        for i in itertools.count(1):
            response = self._download_json(
                next_url, collection_id, f'Downloading page {i}',
                'Unable to download API page', headers=self._HEADERS)

            for item in response.get('collection') or []:
                if item:
                    yield self.url_result(item['uri'], SoundcloudIE.ie_key())

            next_url = response.get('next_href')
            if not next_url:
                break

    def _get_n_results(self, query, n):
        return self.playlist_result(itertools.islice(
            self._get_collection('search/tracks', query, limit=n, q=query),
            0, None if n == float('inf') else n), query, query)<|MERGE_RESOLUTION|>--- conflicted
+++ resolved
@@ -110,36 +110,8 @@
     def _initialize_pre_login(self):
         self._CLIENT_ID = self._downloader.cache.load('soundcloud', 'client_id') or 'a3e059563d7fd3372b49b37f00a00bcf'
 
-<<<<<<< HEAD
-    _USER_AGENT = 'Mozilla/5.0 (Windows NT 10.0; Win64; x64) AppleWebKit/537.36 (KHTML, like Gecko) Chrome/84.0.4147.105 Safari/537.36'
-    _API_AUTH_QUERY_TEMPLATE = '?client_id=%s'
-    _API_AUTH_URL_PW = 'https://api-auth.soundcloud.com/web-auth/sign-in/password%s'
-    _API_VERIFY_AUTH_TOKEN = 'https://api-auth.soundcloud.com/connect/session%s'
-    _access_token = None
-    _HEADERS = {}
-    _NETRC_MACHINE = 'soundcloud'
-
     def _login(self, username, password):
         if username != 'oauth':
-=======
-    def _login(self):
-        username, password = self._get_login_info()
-        if username is None:
-            return
-
-        if username == 'oauth' and password is not None:
-            self._access_token = password
-            query = self._API_AUTH_QUERY_TEMPLATE % self._CLIENT_ID
-            payload = {'session': {'access_token': self._access_token}}
-            token_verification = sanitized_Request(self._API_VERIFY_AUTH_TOKEN % query, json.dumps(payload).encode('utf-8'))
-            response = self._download_json(token_verification, None, note='Verifying login token...', fatal=False)
-            if response is not False:
-                self._HEADERS = {'Authorization': 'OAuth ' + self._access_token}
-                self.report_login()
-            else:
-                self.report_warning('Provided authorization token seems to be invalid. Continue as guest')
-        elif username is not None:
->>>>>>> b3edc806
             self.report_warning(
                 'Login using username and password is not currently supported. '
                 'Use "--username oauth --password <oauth_token>" to login using an oauth token')
