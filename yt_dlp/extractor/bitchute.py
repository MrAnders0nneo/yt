import re

from .common import InfoExtractor
from ..utils import (
    ExtractorError,
    HEADRequest,
<<<<<<< HEAD
    OnDemandPagedList,
    clean_html,
    get_element_by_class,
    get_elements_html_by_class,
    int_or_none,
    match_filter_func,
    orderedSet,
    parse_count,
    parse_duration,
=======
    clean_html,
    get_element_by_class,
    int_or_none,
    orderedSet,
>>>>>>> f72218c1
    traverse_obj,
    unified_strdate,
    urlencode_postdata,
)


class BitChuteIE(InfoExtractor):
    _VALID_URL = r'https?://(?:www\.)?bitchute\.com/(?:video|embed|torrent/[^/]+)/(?P<id>[^/?#&]+)'
    _EMBED_REGEX = [rf'<(?:script|iframe)[^>]+\bsrc=(["\'])(?P<url>{_VALID_URL})']
    _TESTS = [{
        'url': 'https://www.bitchute.com/video/UGlrF9o9b-Q/',
        'md5': '7e427d7ed7af5a75b5855705ec750e2b',
        'info_dict': {
            'id': 'UGlrF9o9b-Q',
            'ext': 'mp4',
            'filesize': None,
            'title': 'This is the first video on #BitChute !',
            'description': 'md5:a0337e7b1fe39e32336974af8173a034',
            'thumbnail': r're:^https?://.*\.jpg$',
            'uploader': 'BitChute',
            'upload_date': '20170103',
        },
        'params': {'check_formats': False},
    }, {
        # video not downloadable in browser, but we can recover it
        'url': 'https://www.bitchute.com/video/2s6B3nZjAk7R/',
        'md5': '05c12397d5354bf24494885b08d24ed1',
        'info_dict': {
            'id': '2s6B3nZjAk7R',
            'ext': 'mp4',
            'filesize': 71537926,
            'title': 'STYXHEXENHAMMER666 - Election Fraud, Clinton 2020, EU Armies, and Gun Control',
            'description': 'md5:228ee93bd840a24938f536aeac9cf749',
            'thumbnail': r're:^https?://.*\.jpg$',
            'uploader': 'BitChute',
            'upload_date': '20181113',
        },
        'params': {'check_formats': None},
        'expected_warnings': ['HTTP Error'],
    }, {
        # video not downloadable in browser, but we can recover it
        'url': 'https://www.bitchute.com/video/2s6B3nZjAk7R/',
        'md5': '05c12397d5354bf24494885b08d24ed1',
        'info_dict': {
            'id': '2s6B3nZjAk7R',
            'ext': 'mp4',
            'filesize': 71537926,
            'title': 'STYXHEXENHAMMER666 - Election Fraud, Clinton 2020, EU Armies, and Gun Control',
            'description': 'md5:228ee93bd840a24938f536aeac9cf749',
            'thumbnail': r're:^https?://.*\.jpg$',
            'uploader': 'BitChute',
            'upload_date': '20181113',
        },
        'params': {'check_formats': None},
    }, {
        'url': 'https://www.bitchute.com/embed/lbb5G1hjPhw/',
        'only_matching': True,
    }, {
        'url': 'https://www.bitchute.com/torrent/Zee5BE49045h/szoMrox2JEI.webtorrent',
        'only_matching': True,
    }]

    _HEADERS = {
        'User-Agent': 'Mozilla/5.0 (Macintosh; Intel Mac OS X 10_14_0) AppleWebKit/537.36 (KHTML, like Gecko) Chrome/69.0.3497.57 Safari/537.36',
        'Referer': 'https://www.bitchute.com/',
    }

    def _check_format(self, video_url, video_id):
        urls = orderedSet(
            re.sub(r'(^https?://)(seed\d+)(?=\.bitchute\.com)', fr'\g<1>{host}', video_url)
            for host in (r'\g<2>', 'seed150', 'seed151', 'seed152', 'seed153'))
        for url in urls:
            try:
                response = self._request_webpage(
                    HEADRequest(url), video_id=video_id, note=f'Checking {url}', headers=self._HEADERS)
            except ExtractorError as e:
                self.to_screen(f'{video_id}: URL is invalid, skipping: {e.cause}')
                continue
            return {
                'url': url,
                'filesize': int_or_none(response.headers.get('Content-Length'))
            }

    def _real_extract(self, url):
        video_id = self._match_id(url)
        webpage = self._download_webpage(
            f'https://www.bitchute.com/video/{video_id}', video_id, headers=self._HEADERS)

        publish_date = clean_html(get_element_by_class('video-publish-date', webpage))
        entries = self._parse_html5_media_entries(url, webpage, video_id)

        formats = []
        for format_ in traverse_obj(entries, (0, 'formats', ...)):
            if self.get_param('check_formats') is not False:
                format_.update(self._check_format(format_.pop('url'), video_id) or {})
                if 'url' not in format_:
                    continue
            formats.append(format_)

        if not formats:
            self.raise_no_formats(
                'Video is unavailable. Please make sure this video is playable in the browser '
                'before reporting this issue.', expected=True, video_id=video_id)
        self._sort_formats(formats)

        return {
            'id': video_id,
            'title': self._html_extract_title(webpage) or self._og_search_title(webpage),
            'description': self._og_search_description(webpage, default=None),
            'thumbnail': self._og_search_thumbnail(webpage),
            'uploader': clean_html(get_element_by_class('owner', webpage)),
            'upload_date': unified_strdate(self._search_regex(
                r'at \d+:\d+ UTC on (.+?)\.', publish_date, 'upload date', fatal=False)),
            'formats': formats,
        }


class BitChuteChannelIE(InfoExtractor):
    _VALID_URL = r'https?://(?:www\.)?bitchute\.com/(?P<type>channel|playlist)/(?P<id>[^/?#&]+)'
    _TESTS = [{
        'url': 'https://www.bitchute.com/channel/bitchute/',
        'info_dict': {
            'id': 'bitchute',
            'title': 'BitChute',
            'description': 'md5:5329fb3866125afa9446835594a9b138',
        },
        'playlist': [
            {
                'md5': '7e427d7ed7af5a75b5855705ec750e2b',
                'info_dict': {
                    'id': 'UGlrF9o9b-Q',
                    'ext': 'mp4',
                    'filesize': None,
                    'title': 'This is the first video on #BitChute !',
                    'description': 'md5:a0337e7b1fe39e32336974af8173a034',
                    'thumbnail': r're:^https?://.*\.jpg$',
                    'uploader': 'BitChute',
                    'upload_date': '20170103',
                    'duration': 16,
                    'view_count': int,
                },
            }
        ],
        'params': {
            'skip_download': True,
            'check_formats': False,
            'match_filter': match_filter_func('id=UGlrF9o9b-Q'),
        },
    }, {
        'url': 'https://www.bitchute.com/playlist/wV9Imujxasw9/',
        'playlist_mincount': 20,
        'info_dict': {
            'id': 'wV9Imujxasw9',
            'title': 'Bruce MacDonald and "The Light of Darkness"',
            'description': 'md5:04913227d2714af1d36d804aa2ab6b1e',
        }
    }]

    _TOKEN = 'zyG6tQcGPE5swyAEFLqKUwMuMMuF6IO2DZ6ZDQjGfsL0e4dcTLwqkTTul05Jdve7'
    PAGE_SIZE = 25
    HTML_CLASS_NAMES = {
        'channel': {
            'container': 'channel-videos-container',
            'title': 'channel-videos-title',
            'description': 'channel-videos-text',
        },
        'playlist': {
            'container': 'playlist-video',
            'title': 'title',
            'description': 'description',
        }

    }

    def _entries(self, playlist_type, playlist_id):
        playlist_url = f'https://www.bitchute.com/{playlist_type}/{playlist_id}/'

        def fetch_entries(page_num):
            data = self._download_json(
                '%sextend/' % playlist_url, playlist_id,
                'Downloading %s page %d' % (playlist_type, page_num),
                data=urlencode_postdata({
                    'csrfmiddlewaretoken': self._TOKEN,
                    'name': '',
                    'offset': page_num * self.PAGE_SIZE,
                }), headers={
                    'Content-Type': 'application/x-www-form-urlencoded; charset=UTF-8',
                    'Referer': playlist_url,
                    'X-Requested-With': 'XMLHttpRequest',
                    'Cookie': 'csrftoken=%s' % self._TOKEN,
                })
            if data.get('success') is not True:
                return
            class_name = self.HTML_CLASS_NAMES[playlist_type]
            for video_html in get_elements_html_by_class(class_name['container'], data.get('html')):
                match = re.search(r'<a\b[^>]+\bhref=["\']/video/(?P<id>[^"\'/]+)', video_html)
                video_id = match and match.group('id')
                yield self.url_result(
                    f'https://www.bitchute.com/video/{video_id}',
                    ie=BitChuteIE, video_id=video_id, url_transparent=True,
                    title=clean_html(get_element_by_class(class_name['title'], video_html)),
                    description=clean_html(get_element_by_class(class_name['description'], video_html)),
                    duration=parse_duration(get_element_by_class('video-duration', video_html)),
                    view_count=parse_count(clean_html(get_element_by_class('video-views', video_html))),
                )
        return OnDemandPagedList(fetch_entries, self.PAGE_SIZE)

    def _real_extract(self, url):
        playlist_type, playlist_id = self._match_valid_url(url).group('type', 'id')

        webpage = self._download_webpage(
            f'https://www.bitchute.com/{playlist_type}/{playlist_id}/', video_id=playlist_id)
        title = self._html_extract_title(webpage, default=None)
        description = self._html_search_meta(
            ('description', 'og:description', 'twitter:description'), webpage, default=None)
        playlist_count = int_or_none(self._html_search_regex(
            r'<span>(\d+) +videos?</span>', webpage, 'playlist count', default=None), default='N/A')

        return self.playlist_result(
            self._entries(playlist_type, playlist_id),
            playlist_id, title, description, playlist_count=playlist_count)<|MERGE_RESOLUTION|>--- conflicted
+++ resolved
@@ -4,7 +4,6 @@
 from ..utils import (
     ExtractorError,
     HEADRequest,
-<<<<<<< HEAD
     OnDemandPagedList,
     clean_html,
     get_element_by_class,
@@ -14,12 +13,6 @@
     orderedSet,
     parse_count,
     parse_duration,
-=======
-    clean_html,
-    get_element_by_class,
-    int_or_none,
-    orderedSet,
->>>>>>> f72218c1
     traverse_obj,
     unified_strdate,
     urlencode_postdata,
@@ -35,30 +28,12 @@
         'info_dict': {
             'id': 'UGlrF9o9b-Q',
             'ext': 'mp4',
-            'filesize': None,
             'title': 'This is the first video on #BitChute !',
             'description': 'md5:a0337e7b1fe39e32336974af8173a034',
             'thumbnail': r're:^https?://.*\.jpg$',
             'uploader': 'BitChute',
             'upload_date': '20170103',
         },
-        'params': {'check_formats': False},
-    }, {
-        # video not downloadable in browser, but we can recover it
-        'url': 'https://www.bitchute.com/video/2s6B3nZjAk7R/',
-        'md5': '05c12397d5354bf24494885b08d24ed1',
-        'info_dict': {
-            'id': '2s6B3nZjAk7R',
-            'ext': 'mp4',
-            'filesize': 71537926,
-            'title': 'STYXHEXENHAMMER666 - Election Fraud, Clinton 2020, EU Armies, and Gun Control',
-            'description': 'md5:228ee93bd840a24938f536aeac9cf749',
-            'thumbnail': r're:^https?://.*\.jpg$',
-            'uploader': 'BitChute',
-            'upload_date': '20181113',
-        },
-        'params': {'check_formats': None},
-        'expected_warnings': ['HTTP Error'],
     }, {
         # video not downloadable in browser, but we can recover it
         'url': 'https://www.bitchute.com/video/2s6B3nZjAk7R/',
