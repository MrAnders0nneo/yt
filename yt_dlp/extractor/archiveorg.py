--- conflicted
+++ resolved
@@ -664,16 +664,10 @@
         },
     ]
     _YT_INITIAL_DATA_RE = YoutubeBaseInfoExtractor._YT_INITIAL_DATA_RE
-<<<<<<< HEAD
-    _YT_INITIAL_PLAYER_RESPONSE_RE = fr'''(?x)
-        (?:(?:window\s*\[\s*["\']ytInitialPlayerResponse["\']\s*\]|ytInitialPlayerResponse)\s*=[(\s]*|
-        {YoutubeBaseInfoExtractor._YT_INITIAL_PLAYER_RESPONSE_RE})'''
-=======
     _YT_INITIAL_PLAYER_RESPONSE_RE = fr'''(?x:
         (?:window\s*\[\s*["\']ytInitialPlayerResponse["\']\s*\]|ytInitialPlayerResponse)\s*=[(\s]*|
         {YoutubeBaseInfoExtractor._YT_INITIAL_PLAYER_RESPONSE_RE}
     )'''
->>>>>>> fada8272
 
     _YT_DEFAULT_THUMB_SERVERS = ['i.ytimg.com']  # thumbnails most likely archived on these servers
     _YT_ALL_THUMB_SERVERS = orderedSet(
