--- conflicted
+++ resolved
@@ -858,14 +858,9 @@
             'live_status': 'was_live',
             'release_timestamp': 1658417414,
             'description': 'md5:4dc8e972f1d8b3c6580376fabb02a3ad',
-<<<<<<< HEAD
-            'timestamp': 1658407771464,  # XXX: Fix this
-            'release_date': '20220721',
-=======
             'timestamp': 1658407771,
             'release_date': '20220721',
             'upload_date': '20220721',
->>>>>>> 1cffd621
         },
         'add_ie': ['TwitterSpaces'],
         'params': {'skip_download': 'm3u8'},
