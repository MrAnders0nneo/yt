--- conflicted
+++ resolved
@@ -2498,10 +2498,7 @@
     Zee5SeriesIE,
 )
 from .zeenews import ZeeNewsIE
-<<<<<<< HEAD
 from .zenporn import ZenPornIE
-=======
->>>>>>> 05420227
 from .zetland import ZetlandDKArticleIE
 from .zhihu import ZhihuIE
 from .zingmp3 import (
