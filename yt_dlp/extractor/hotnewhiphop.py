--- conflicted
+++ resolved
@@ -1,10 +1,6 @@
 from .common import InfoExtractor
 from ..compat import compat_b64decode
-<<<<<<< HEAD
-from ..networking.common import Request, HEADRequest
-=======
 from ..networking import HEADRequest, Request
->>>>>>> d05b35d7
 from ..utils import ExtractorError, urlencode_postdata
 
 
