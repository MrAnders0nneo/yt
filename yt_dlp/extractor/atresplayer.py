--- conflicted
+++ resolved
@@ -42,17 +42,7 @@
             raise ExtractorError(error['error_description'], expected=True)
         raise
 
-<<<<<<< HEAD
-    def _login(self):
-        username, password = self._get_login_info()
-        if username is None:
-            return
-=======
     def _perform_login(self, username, password):
-        self._request_webpage(
-            self._API_BASE + 'login', None, 'Downloading login page')
->>>>>>> 4e38e2ae
-
         try:
             self._download_webpage(
                 'https://account.atresplayer.com/auth/v1/login', None,
@@ -100,14 +90,10 @@
             elif src_type == 'application/dash+xml':
                 new_formats, new_subtitles = self._extract_mpd_formats_and_subtitles(
                     src, video_id, mpd_id='dash', fatal=False)
-<<<<<<< HEAD
             if new_formats:
                 formats.extend(new_formats)
             if new_subtitles:
                 subtitles = self._merge_subtitles(subtitles, new_subtitles)
-        self._sort_formats(formats)
-=======
->>>>>>> 4e38e2ae
 
         heartbeat = episode.get('heartbeat') or {}
         omniture = episode.get('omniture') or {}
