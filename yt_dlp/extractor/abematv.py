import base64
import binascii
import functools
import hashlib
import hmac
import io
import json
import re
import struct
import time
import urllib.parse
import urllib.request
import urllib.response
import uuid

from .common import InfoExtractor
from ..aes import aes_ecb_decrypt
from ..utils import (
    ExtractorError,
    OnDemandPagedList,
    bytes_to_intlist,
    decode_base_n,
    int_or_none,
    intlist_to_bytes,
<<<<<<< HEAD
=======
    OnDemandPagedList,
>>>>>>> d05b35d7
    time_seconds,
    traverse_obj,
    update_url_query,
)


def add_opener(ydl, handler):  # FIXME: Create proper API in .networking
    """Add a handler for opening URLs, like _download_webpage"""
    # https://github.com/python/cpython/blob/main/Lib/urllib/request.py#L426
    # https://github.com/python/cpython/blob/main/Lib/urllib/request.py#L605
    rh = ydl._request_director.handlers['Urllib']
    if 'abematv-license' in rh._SUPPORTED_URL_SCHEMES:
        return
    opener = rh._get_instance(cookiejar=ydl.cookiejar, proxies=ydl.proxies)
    assert isinstance(opener, urllib.request.OpenerDirector)
    opener.add_handler(handler)
    rh._SUPPORTED_URL_SCHEMES = (*rh._SUPPORTED_URL_SCHEMES, 'abematv-license')


class AbemaLicenseHandler(urllib.request.BaseHandler):
    handler_order = 499
    STRTABLE = '123456789ABCDEFGHJKLMNPQRSTUVWXYZabcdefghijkmnopqrstuvwxyz'
    HKEY = b'3AF0298C219469522A313570E8583005A642E73EDD58E3EA2FB7339D3DF1597E'

    def __init__(self, ie: 'AbemaTVIE'):
        # the protocol that this should really handle is 'abematv-license://'
        # abematv_license_open is just a placeholder for development purposes
        # ref. https://github.com/python/cpython/blob/f4c03484da59049eb62a9bf7777b963e2267d187/Lib/urllib/request.py#L510
        setattr(self, 'abematv-license_open', getattr(self, 'abematv_license_open'))
        self.ie = ie

    def _get_videokey_from_ticket(self, ticket):
        to_show = self.ie.get_param('verbose', False)
        media_token = self.ie._get_media_token(to_show=to_show)

        license_response = self.ie._download_json(
            'https://license.abema.io/abematv-hls', None, note='Requesting playback license' if to_show else False,
            query={'t': media_token},
            data=json.dumps({
                'kv': 'a',
                'lt': ticket
            }).encode('utf-8'),
            headers={
                'Content-Type': 'application/json',
            })

        res = decode_base_n(license_response['k'], table=self.STRTABLE)
        encvideokey = bytes_to_intlist(struct.pack('>QQ', res >> 64, res & 0xffffffffffffffff))

        h = hmac.new(
            binascii.unhexlify(self.HKEY),
            (license_response['cid'] + self.ie._DEVICE_ID).encode('utf-8'),
            digestmod=hashlib.sha256)
        enckey = bytes_to_intlist(h.digest())

        return intlist_to_bytes(aes_ecb_decrypt(encvideokey, enckey))

    def abematv_license_open(self, url):
        url = url.get_full_url() if isinstance(url, urllib.request.Request) else url
        ticket = urllib.parse.urlparse(url).netloc
        response_data = self._get_videokey_from_ticket(ticket)
        return urllib.response.addinfourl(io.BytesIO(response_data), headers={
            'Content-Length': str(len(response_data)),
        }, url=url, code=200)


class AbemaTVBaseIE(InfoExtractor):
    _USERTOKEN = None
    _DEVICE_ID = None
    _MEDIATOKEN = None

    _SECRETKEY = b'v+Gjs=25Aw5erR!J8ZuvRrCx*rGswhB&qdHd_SYerEWdU&a?3DzN9BRbp5KwY4hEmcj5#fykMjJ=AuWz5GSMY-d@H7DMEh3M@9n2G552Us$$k9cD=3TxwWe86!x#Zyhe'

    @classmethod
    def _generate_aks(cls, deviceid):
        deviceid = deviceid.encode('utf-8')
        # add 1 hour and then drop minute and secs
        ts_1hour = int((time_seconds() // 3600 + 1) * 3600)
        time_struct = time.gmtime(ts_1hour)
        ts_1hour_str = str(ts_1hour).encode('utf-8')

        tmp = None

        def mix_once(nonce):
            nonlocal tmp
            h = hmac.new(cls._SECRETKEY, digestmod=hashlib.sha256)
            h.update(nonce)
            tmp = h.digest()

        def mix_tmp(count):
            nonlocal tmp
            for i in range(count):
                mix_once(tmp)

        def mix_twist(nonce):
            nonlocal tmp
            mix_once(base64.urlsafe_b64encode(tmp).rstrip(b'=') + nonce)

        mix_once(cls._SECRETKEY)
        mix_tmp(time_struct.tm_mon)
        mix_twist(deviceid)
        mix_tmp(time_struct.tm_mday % 5)
        mix_twist(ts_1hour_str)
        mix_tmp(time_struct.tm_hour % 5)

        return base64.urlsafe_b64encode(tmp).rstrip(b'=').decode('utf-8')

    def _get_device_token(self):
        if self._USERTOKEN:
            return self._USERTOKEN

        username, _ = self._get_login_info()
        AbemaTVBaseIE._USERTOKEN = username and self.cache.load(self._NETRC_MACHINE, username)
        if AbemaTVBaseIE._USERTOKEN:
            # try authentication with locally stored token
            try:
                self._get_media_token(True)
                return
            except ExtractorError as e:
                self.report_warning(f'Failed to login with cached user token; obtaining a fresh one ({e})')

        AbemaTVBaseIE._DEVICE_ID = str(uuid.uuid4())
        aks = self._generate_aks(self._DEVICE_ID)
        user_data = self._download_json(
            'https://api.abema.io/v1/users', None, note='Authorizing',
            data=json.dumps({
                'deviceId': self._DEVICE_ID,
                'applicationKeySecret': aks,
            }).encode('utf-8'),
            headers={
                'Content-Type': 'application/json',
            })
        AbemaTVBaseIE._USERTOKEN = user_data['token']

        add_opener(self._downloader, AbemaLicenseHandler(self))
        return self._USERTOKEN

    def _get_media_token(self, invalidate=False, to_show=True):
        if not invalidate and self._MEDIATOKEN:
            return self._MEDIATOKEN

        AbemaTVBaseIE._MEDIATOKEN = self._download_json(
            'https://api.abema.io/v1/media/token', None, note='Fetching media token' if to_show else False,
            query={
                'osName': 'android',
                'osVersion': '6.0.1',
                'osLang': 'ja_JP',
                'osTimezone': 'Asia/Tokyo',
                'appId': 'tv.abema',
                'appVersion': '3.27.1'
            }, headers={
                'Authorization': f'bearer {self._get_device_token()}',
            })['token']

        return self._MEDIATOKEN

    def _call_api(self, endpoint, video_id, query=None, note='Downloading JSON metadata'):
        return self._download_json(
            f'https://api.abema.io/{endpoint}', video_id, query=query or {},
            note=note,
            headers={
                'Authorization': f'bearer {self._get_device_token()}',
            })

    def _extract_breadcrumb_list(self, webpage, video_id):
        for jld in re.finditer(
                r'(?is)</span></li></ul><script[^>]+type=(["\']?)application/ld\+json\1[^>]*>(?P<json_ld>.+?)</script>',
                webpage):
            jsonld = self._parse_json(jld.group('json_ld'), video_id, fatal=False)
            if traverse_obj(jsonld, '@type') != 'BreadcrumbList':
                continue
            items = traverse_obj(jsonld, ('itemListElement', ..., 'name'))
            if items:
                return items
        return []


class AbemaTVIE(AbemaTVBaseIE):
    _VALID_URL = r'https?://abema\.tv/(?P<type>now-on-air|video/episode|channels/.+?/slots)/(?P<id>[^?/]+)'
    _NETRC_MACHINE = 'abematv'
    _TESTS = [{
        'url': 'https://abema.tv/video/episode/194-25_s2_p1',
        'info_dict': {
            'id': '194-25_s2_p1',
            'title': '第1話 「チーズケーキ」　「モーニング再び」',
            'series': '異世界食堂２',
            'series_number': 2,
            'episode': '第1話 「チーズケーキ」　「モーニング再び」',
            'episode_number': 1,
        },
        'skip': 'expired',
    }, {
        'url': 'https://abema.tv/channels/anime-live2/slots/E8tvAnMJ7a9a5d',
        'info_dict': {
            'id': 'E8tvAnMJ7a9a5d',
            'title': 'ゆるキャン△ SEASON２ 全話一挙【無料ビデオ72時間】',
            'series': 'ゆるキャン△ SEASON２',
            'episode': 'ゆるキャン△ SEASON２ 全話一挙【無料ビデオ72時間】',
            'series_number': 2,
            'episode_number': 1,
            'description': 'md5:9c5a3172ae763278f9303922f0ea5b17',
        },
        'skip': 'expired',
    }, {
        'url': 'https://abema.tv/video/episode/87-877_s1282_p31047',
        'info_dict': {
            'id': 'E8tvAnMJ7a9a5d',
            'title': '第5話『光射す』',
            'description': 'md5:56d4fc1b4f7769ded5f923c55bb4695d',
            'thumbnail': r're:https://hayabusa\.io/.+',
            'series': '相棒',
            'episode': '第5話『光射す』',
        },
        'skip': 'expired',
    }, {
        'url': 'https://abema.tv/now-on-air/abema-anime',
        'info_dict': {
            'id': 'abema-anime',
            # this varies
            # 'title': '女子高生の無駄づかい 全話一挙【無料ビデオ72時間】',
            'description': 'md5:55f2e61f46a17e9230802d7bcc913d5f',
            'is_live': True,
        },
        'skip': 'Not supported until yt-dlp implements native live downloader OR AbemaTV can start a local HTTP server',
    }]
    _TIMETABLE = None

    def _perform_login(self, username, password):
        self._get_device_token()
        if self.cache.load(self._NETRC_MACHINE, username) and self._get_media_token():
            self.write_debug('Skipping logging in')
            return

        if '@' in username:  # don't strictly check if it's email address or not
            ep, method = 'user/email', 'email'
        else:
            ep, method = 'oneTimePassword', 'userId'

        login_response = self._download_json(
            f'https://api.abema.io/v1/auth/{ep}', None, note='Logging in',
            data=json.dumps({
                method: username,
                'password': password
            }).encode('utf-8'), headers={
                'Authorization': f'bearer {self._get_device_token()}',
                'Origin': 'https://abema.tv',
                'Referer': 'https://abema.tv/',
                'Content-Type': 'application/json',
            })

        AbemaTVBaseIE._USERTOKEN = login_response['token']
        self._get_media_token(True)
        self.cache.store(self._NETRC_MACHINE, username, AbemaTVBaseIE._USERTOKEN)

    def _real_extract(self, url):
        # starting download using infojson from this extractor is undefined behavior,
        # and never be fixed in the future; you must trigger downloads by directly specifying URL.
        # (unless there's a way to hook before downloading by extractor)
        video_id, video_type = self._match_valid_url(url).group('id', 'type')
        headers = {
            'Authorization': 'Bearer ' + self._get_device_token(),
        }
        video_type = video_type.split('/')[-1]

        webpage = self._download_webpage(url, video_id)
        canonical_url = self._search_regex(
            r'<link\s+rel="canonical"\s*href="(.+?)"', webpage, 'canonical URL',
            default=url)
        info = self._search_json_ld(webpage, video_id, default={})

        title = self._search_regex(
            r'<span\s*class=".+?EpisodeTitleBlock__title">(.+?)</span>', webpage, 'title', default=None)
        if not title:
            jsonld = None
            for jld in re.finditer(
                    r'(?is)<span\s*class="com-m-Thumbnail__image">(?:</span>)?<script[^>]+type=(["\']?)application/ld\+json\1[^>]*>(?P<json_ld>.+?)</script>',
                    webpage):
                jsonld = self._parse_json(jld.group('json_ld'), video_id, fatal=False)
                if jsonld:
                    break
            if jsonld:
                title = jsonld.get('caption')
        if not title and video_type == 'now-on-air':
            if not self._TIMETABLE:
                # cache the timetable because it goes to 5MiB in size (!!)
                self._TIMETABLE = self._download_json(
                    'https://api.abema.io/v1/timetable/dataSet?debug=false', video_id,
                    headers=headers)
            now = time_seconds(hours=9)
            for slot in self._TIMETABLE.get('slots', []):
                if slot.get('channelId') != video_id:
                    continue
                if slot['startAt'] <= now and now < slot['endAt']:
                    title = slot['title']
                    break

        # read breadcrumb on top of page
        breadcrumb = self._extract_breadcrumb_list(webpage, video_id)
        if breadcrumb:
            # breadcrumb list translates to: (e.g. 1st test for this IE)
            # Home > Anime (genre) > Isekai Shokudo 2 (series name) > Episode 1 "Cheese cakes" "Morning again" (episode title)
            # hence this works
            info['series'] = breadcrumb[-2]
            info['episode'] = breadcrumb[-1]
            if not title:
                title = info['episode']

        description = self._html_search_regex(
            (r'<p\s+class="com-video-EpisodeDetailsBlock__content"><span\s+class=".+?">(.+?)</span></p><div',
             r'<span\s+class=".+?SlotSummary.+?">(.+?)</span></div><div',),
            webpage, 'description', default=None, group=1)
        if not description:
            og_desc = self._html_search_meta(
                ('description', 'og:description', 'twitter:description'), webpage)
            if og_desc:
                description = re.sub(r'''(?sx)
                    ^(.+?)(?:
                        アニメの動画を無料で見るならABEMA！| # anime
                        等、.+ # applies for most of categories
                    )?
                ''', r'\1', og_desc)

        # canonical URL may contain series and episode number
        mobj = re.search(r's(\d+)_p(\d+)$', canonical_url)
        if mobj:
            seri = int_or_none(mobj.group(1), default=float('inf'))
            epis = int_or_none(mobj.group(2), default=float('inf'))
            info['series_number'] = seri if seri < 100 else None
            # some anime like Detective Conan (though not available in AbemaTV)
            # has more than 1000 episodes (1026 as of 2021/11/15)
            info['episode_number'] = epis if epis < 2000 else None

        is_live, m3u8_url = False, None
        if video_type == 'now-on-air':
            is_live = True
            channel_url = 'https://api.abema.io/v1/channels'
            if video_id == 'news-global':
                channel_url = update_url_query(channel_url, {'division': '1'})
            onair_channels = self._download_json(channel_url, video_id)
            for ch in onair_channels['channels']:
                if video_id == ch['id']:
                    m3u8_url = ch['playback']['hls']
                    break
            else:
                raise ExtractorError(f'Cannot find on-air {video_id} channel.', expected=True)
        elif video_type == 'episode':
            api_response = self._download_json(
                f'https://api.abema.io/v1/video/programs/{video_id}', video_id,
                note='Checking playability',
                headers=headers)
            ondemand_types = traverse_obj(api_response, ('terms', ..., 'onDemandType'))
            if 3 not in ondemand_types:
                # cannot acquire decryption key for these streams
                self.report_warning('This is a premium-only stream')
            info.update(traverse_obj(api_response, {
                'series': ('series', 'title'),
                'season': ('season', 'title'),
                'season_number': ('season', 'sequence'),
                'episode_number': ('episode', 'number'),
            }))
            if not title:
                title = traverse_obj(api_response, ('episode', 'title'))
            if not description:
                description = traverse_obj(api_response, ('episode', 'content'))

            m3u8_url = f'https://vod-abematv.akamaized.net/program/{video_id}/playlist.m3u8'
        elif video_type == 'slots':
            api_response = self._download_json(
                f'https://api.abema.io/v1/media/slots/{video_id}', video_id,
                note='Checking playability',
                headers=headers)
            if not traverse_obj(api_response, ('slot', 'flags', 'timeshiftFree'), default=False):
                self.report_warning('This is a premium-only stream')

            m3u8_url = f'https://vod-abematv.akamaized.net/slot/{video_id}/playlist.m3u8'
        else:
            raise ExtractorError('Unreachable')

        if is_live:
            self.report_warning("This is a livestream; yt-dlp doesn't support downloading natively, but FFmpeg cannot handle m3u8 manifests from AbemaTV")
            self.report_warning('Please consider using Streamlink to download these streams (https://github.com/streamlink/streamlink)')
        formats = self._extract_m3u8_formats(
            m3u8_url, video_id, ext='mp4', live=is_live)

        info.update({
            'id': video_id,
            'title': title,
            'description': description,
            'formats': formats,
            'is_live': is_live,
        })
        return info


class AbemaTVTitleIE(AbemaTVBaseIE):
    _VALID_URL = r'https?://abema\.tv/video/title/(?P<id>[^?/]+)'
    _PAGE_SIZE = 25

    _TESTS = [{
        'url': 'https://abema.tv/video/title/90-1597',
        'info_dict': {
            'id': '90-1597',
            'title': 'シャッフルアイランド',
        },
        'playlist_mincount': 2,
    }, {
        'url': 'https://abema.tv/video/title/193-132',
        'info_dict': {
            'id': '193-132',
            'title': '真心が届く~僕とスターのオフィス・ラブ!?~',
        },
        'playlist_mincount': 16,
    }, {
        'url': 'https://abema.tv/video/title/25-102',
        'info_dict': {
            'id': '25-102',
            'title': 'ソードアート・オンライン アリシゼーション',
        },
        'playlist_mincount': 24,
    }]

    def _fetch_page(self, playlist_id, series_version, page):
        programs = self._call_api(
            f'v1/video/series/{playlist_id}/programs', playlist_id,
            note=f'Downloading page {page + 1}',
            query={
                'seriesVersion': series_version,
                'offset': str(page * self._PAGE_SIZE),
                'order': 'seq',
                'limit': str(self._PAGE_SIZE),
            })
        yield from (
            self.url_result(f'https://abema.tv/video/episode/{x}')
            for x in traverse_obj(programs, ('programs', ..., 'id')))

    def _entries(self, playlist_id, series_version):
        return OnDemandPagedList(
            functools.partial(self._fetch_page, playlist_id, series_version),
            self._PAGE_SIZE)

    def _real_extract(self, url):
        playlist_id = self._match_id(url)
        series_info = self._call_api(f'v1/video/series/{playlist_id}', playlist_id)

        return self.playlist_result(
            self._entries(playlist_id, series_info['version']), playlist_id=playlist_id,
            playlist_title=series_info.get('title'),
            playlist_description=series_info.get('content'))<|MERGE_RESOLUTION|>--- conflicted
+++ resolved
@@ -17,15 +17,11 @@
 from ..aes import aes_ecb_decrypt
 from ..utils import (
     ExtractorError,
-    OnDemandPagedList,
     bytes_to_intlist,
     decode_base_n,
     int_or_none,
     intlist_to_bytes,
-<<<<<<< HEAD
-=======
     OnDemandPagedList,
->>>>>>> d05b35d7
     time_seconds,
     traverse_obj,
     update_url_query,
