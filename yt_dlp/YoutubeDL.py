--- conflicted
+++ resolved
@@ -102,13 +102,8 @@
     format_decimal_suffix,
     format_field,
     formatSeconds,
-<<<<<<< HEAD
-    GeoRestrictedError,
     get_compatible_ext,
-    HEADRequest,
-=======
     get_domain,
->>>>>>> a0c830f4
     int_or_none,
     iri_to_uri,
     join_nonempty,
@@ -3070,29 +3065,6 @@
                         return
 
                 if info_dict.get('requested_formats') is not None:
-<<<<<<< HEAD
-=======
-
-                    def compatible_formats(formats):
-                        # TODO: some formats actually allow this (mkv, webm, ogg, mp4), but not all of them.
-                        video_formats = [format for format in formats if format.get('vcodec') != 'none']
-                        audio_formats = [format for format in formats if format.get('acodec') != 'none']
-                        if len(video_formats) > 2 or len(audio_formats) > 2:
-                            return False
-
-                        # Check extension
-                        exts = {format.get('ext') for format in formats}
-                        COMPATIBLE_EXTS = (
-                            {'mp3', 'mp4', 'm4a', 'm4p', 'm4b', 'm4r', 'm4v', 'ismv', 'isma'},
-                            {'webm'},
-                        )
-                        for ext_sets in COMPATIBLE_EXTS:
-                            if ext_sets.issuperset(exts):
-                                return True
-                        # TODO: Check acodec/vcodec
-                        return False
-
->>>>>>> a0c830f4
                     requested_formats = info_dict['requested_formats']
                     old_ext = info_dict['ext']
                     if self.params.get('merge_output_format') is None:
