--- conflicted
+++ resolved
@@ -320,19 +320,12 @@
     break_per_url:     Whether break_on_reject and break_on_existing
                        should act on each input URL as opposed to for the entire queue
     cookiefile:        File name where cookies should be read from and dumped to
-<<<<<<< HEAD
-    cookiesfrombrowser: A tuple containing the name of the browser and the profile
-                       name/path from where cookies are loaded.
-                       Eg: ('chrome', ) or (vivaldi, 'default')
-    legacyserverconnect: Explicitly allow HTTPS connection to servers that do not
-                       support RFC 5746 secure renegotiation
-    nocheckcertificate:Do not verify SSL certificates
-=======
     cookiesfrombrowser:  A tuple containing the name of the browser, the profile
                        name/pathfrom where cookies are loaded, and the name of the
                        keyring. Eg: ('chrome', ) or ('vivaldi', 'default', 'BASICTEXT')
+    legacyserverconnect: Explicitly allow HTTPS connection to servers that do not
+                       support RFC 5746 secure renegotiation
     nocheckcertificate:  Do not verify SSL certificates
->>>>>>> b1156c1e
     prefer_insecure:   Use HTTP instead of HTTPS to retrieve information.
                        At the moment, this is only supported by YouTube.
     proxy:             URL of the proxy server to use
@@ -546,16 +539,7 @@
         self._num_videos = 0
         self._screen_file = [sys.stdout, sys.stderr][params.get('logtostderr', False)]
         self._err_file = sys.stderr
-<<<<<<< HEAD
-        self.params = {
-            # Default parameters
-            'legacyserverconnect': False,
-            'nocheckcertificate': False,
-        }
-        self.params.update(params)
-=======
         self.params = params
->>>>>>> b1156c1e
         self.cache = Cache(self)
 
         windows_enable_vt_mode()
