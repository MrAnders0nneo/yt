import collections
import contextlib
import copy
import datetime
import errno
import fileinput
import http.cookiejar
import io
import itertools
import json
import locale
import operator
import os
import random
import re
import shutil
import string
import subprocess
import sys
import tempfile
import time
import tokenize
import traceback
import unicodedata

from .cache import Cache
from .compat import functools, urllib  # isort: split
from .compat import compat_os_name, compat_shlex_quote, urllib_req_to_req
from .cookies import LenientSimpleCookie, load_cookies
<<<<<<< HEAD
from .downloader import FFmpegFD, DashSegmentsFD, get_suitable_downloader, shorten_protocol_name
=======
from .downloader import (
    DashSegmentsFD,
    FFmpegFD,
    get_suitable_downloader,
    shorten_protocol_name,
)
>>>>>>> bd730470
from .downloader.rtmp import rtmpdump_version
from .extractor import gen_extractor_classes, get_info_extractor
from .extractor.common import UnsupportedURLIE
from .extractor.openload import PhantomJSwrapper
from .minicurses import format_text
from .networking import HEADRequest, Request, RequestDirector
from .networking.common import _REQUEST_HANDLERS, _RH_PREFERENCES
from .networking.exceptions import (
    HTTPError,
    NoSupportingHandlers,
    RequestError,
    SSLError,
    _CompatHTTPError,
    network_exceptions,
)
from .plugins import directories as plugin_directories
from .postprocessor import _PLUGIN_CLASSES as plugin_pps
from .postprocessor import (
    EmbedThumbnailPP,
    FFmpegFixupDuplicateMoovPP,
    FFmpegFixupDurationPP,
    FFmpegFixupM3u8PP,
    FFmpegFixupM4aPP,
    FFmpegFixupStretchedPP,
    FFmpegFixupTimestampPP,
    FFmpegMergerPP,
    FFmpegPostProcessor,
    FFmpegVideoConvertorPP,
    MoveFilesAfterDownloadPP,
    get_postprocessor,
)
from .postprocessor.ffmpeg import resolve_mapping as resolve_recode_mapping
from .update import REPOSITORY, _get_system_deprecation, current_git_head, detect_variant
from .utils import (
    DEFAULT_OUTTMPL,
    IDENTITY,
    LINK_TEMPLATES,
    MEDIA_EXTENSIONS,
    NO_DEFAULT,
    NUMBER_RE,
    OUTTMPL_TYPES,
    POSTPROCESS_WHEN,
    STR_FORMAT_RE_TMPL,
    STR_FORMAT_TYPES,
    ContentTooShortError,
    DateRange,
    DownloadCancelled,
    DownloadError,
    EntryNotInPlaylist,
    ExistingVideoReached,
    ExtractorError,
    FormatSorter,
    GeoRestrictedError,
    ISO3166Utils,
    LazyList,
    MaxDownloadsReached,
    Namespace,
    PagedList,
    PlaylistEntries,
    Popen,
    PostProcessingError,
    ReExtractInfo,
    RejectedVideoReached,
    SameFileError,
    UnavailableVideoError,
    UserNotLive,
    age_restricted,
    args_to_str,
    bug_reports_message,
    date_from_str,
    deprecation_warning,
    determine_ext,
    determine_protocol,
    encode_compat_str,
    encodeFilename,
    error_to_compat_str,
    escapeHTML,
    expand_path,
    extract_basic_auth,
    filter_dict,
    float_or_none,
    format_bytes,
    format_decimal_suffix,
    format_field,
    formatSeconds,
    get_compatible_ext,
    get_domain,
    int_or_none,
    iri_to_uri,
    is_path_like,
    join_nonempty,
    locked_file,
    make_archive_id,
    make_dir,
    number_of_digits,
    orderedSet,
    orderedSet_from_options,
    parse_filesize,
    preferredencoding,
    prepend_extension,
    remove_terminal_sequences,
    render_table,
    replace_extension,
    sanitize_filename,
    sanitize_path,
    sanitize_url,
    str_or_none,
    strftime_or_none,
    subtitles_filename,
    supports_terminal_sequences,
    system_identifier,
    timetuple_from_msec,
    to_high_limit_path,
    traverse_obj,
    try_call,
    try_get,
    url_basename,
    variadic,
    version_tuple,
    windows_enable_vt_mode,
    write_json_file,
    write_string,
)
from .utils._utils import _YDLLogger
from .utils.networking import (
    HTTPHeaderDict,
    clean_headers,
    clean_proxies,
    std_headers,
)
from .version import CHANNEL, RELEASE_GIT_HEAD, VARIANT, __version__

if compat_os_name == 'nt':
    import ctypes


class YoutubeDL:
    """YoutubeDL class.

    YoutubeDL objects are the ones responsible of downloading the
    actual video file and writing it to disk if the user has requested
    it, among some other tasks. In most cases there should be one per
    program. As, given a video URL, the downloader doesn't know how to
    extract all the needed information, task that InfoExtractors do, it
    has to pass the URL to one of them.

    For this, YoutubeDL objects have a method that allows
    InfoExtractors to be registered in a given order. When it is passed
    a URL, the YoutubeDL object handles it to the first InfoExtractor it
    finds that reports being able to handle it. The InfoExtractor extracts
    all the information about the video or videos the URL refers to, and
    YoutubeDL process the extracted information, possibly using a File
    Downloader to download the video.

    YoutubeDL objects accept a lot of parameters. In order not to saturate
    the object constructor with arguments, it receives a dictionary of
    options instead. These options are available through the params
    attribute for the InfoExtractors to use. The YoutubeDL also
    registers itself as the downloader in charge for the InfoExtractors
    that are added to it, so this is a "mutual registration".

    Available options:

    username:          Username for authentication purposes.
    password:          Password for authentication purposes.
    videopassword:     Password for accessing a video.
    ap_mso:            Adobe Pass multiple-system operator identifier.
    ap_username:       Multiple-system operator account username.
    ap_password:       Multiple-system operator account password.
    usenetrc:          Use netrc for authentication instead.
    netrc_location:    Location of the netrc file. Defaults to ~/.netrc.
    netrc_cmd:         Use a shell command to get credentials
    verbose:           Print additional info to stdout.
    quiet:             Do not print messages to stdout.
    no_warnings:       Do not print out anything for warnings.
    forceprint:        A dict with keys WHEN mapped to a list of templates to
                       print to stdout. The allowed keys are video or any of the
                       items in utils.POSTPROCESS_WHEN.
                       For compatibility, a single list is also accepted
    print_to_file:     A dict with keys WHEN (same as forceprint) mapped to
                       a list of tuples with (template, filename)
    forcejson:         Force printing info_dict as JSON.
    dump_single_json:  Force printing the info_dict of the whole playlist
                       (or video) as a single JSON line.
    force_write_download_archive: Force writing download archive regardless
                       of 'skip_download' or 'simulate'.
    simulate:          Do not download the video files. If unset (or None),
                       simulate only if listsubtitles, listformats or list_thumbnails is used
    format:            Video format code. see "FORMAT SELECTION" for more details.
                       You can also pass a function. The function takes 'ctx' as
                       argument and returns the formats to download.
                       See "build_format_selector" for an implementation
    allow_unplayable_formats:   Allow unplayable formats to be extracted and downloaded.
    ignore_no_formats_error: Ignore "No video formats" error. Usefull for
                       extracting metadata even if the video is not actually
                       available for download (experimental)
    format_sort:       A list of fields by which to sort the video formats.
                       See "Sorting Formats" for more details.
    format_sort_force: Force the given format_sort. see "Sorting Formats"
                       for more details.
    prefer_free_formats: Whether to prefer video formats with free containers
                       over non-free ones of same quality.
    allow_multiple_video_streams:   Allow multiple video streams to be merged
                       into a single file
    allow_multiple_audio_streams:   Allow multiple audio streams to be merged
                       into a single file
    check_formats      Whether to test if the formats are downloadable.
                       Can be True (check all), False (check none),
                       'selected' (check selected formats),
                       or None (check only if requested by extractor)
    paths:             Dictionary of output paths. The allowed keys are 'home'
                       'temp' and the keys of OUTTMPL_TYPES (in utils/_utils.py)
    outtmpl:           Dictionary of templates for output names. Allowed keys
                       are 'default' and the keys of OUTTMPL_TYPES (in utils/_utils.py).
                       For compatibility with youtube-dl, a single string can also be used
    outtmpl_na_placeholder: Placeholder for unavailable meta fields.
    restrictfilenames: Do not allow "&" and spaces in file names
    trim_file_name:    Limit length of filename (extension excluded)
    windowsfilenames:  Force the filenames to be windows compatible
    ignoreerrors:      Do not stop on download/postprocessing errors.
                       Can be 'only_download' to ignore only download errors.
                       Default is 'only_download' for CLI, but False for API
    skip_playlist_after_errors: Number of allowed failures until the rest of
                       the playlist is skipped
    allowed_extractors:  List of regexes to match against extractor names that are allowed
    overwrites:        Overwrite all video and metadata files if True,
                       overwrite only non-video files if None
                       and don't overwrite any file if False
    playlist_items:    Specific indices of playlist to download.
    playlistrandom:    Download playlist items in random order.
    lazy_playlist:     Process playlist entries as they are received.
    matchtitle:        Download only matching titles.
    rejecttitle:       Reject downloads for matching titles.
    logger:            Log messages to a logging.Logger instance.
    logtostderr:       Print everything to stderr instead of stdout.
    consoletitle:      Display progress in console window's titlebar.
    writedescription:  Write the video description to a .description file
    writeinfojson:     Write the video description to a .info.json file
    clean_infojson:    Remove internal metadata from the infojson
    getcomments:       Extract video comments. This will not be written to disk
                       unless writeinfojson is also given
    writeannotations:  Write the video annotations to a .annotations.xml file
    writethumbnail:    Write the thumbnail image to a file
    allow_playlist_files: Whether to write playlists' description, infojson etc
                       also to disk when using the 'write*' options
    write_all_thumbnails:  Write all thumbnail formats to files
    writelink:         Write an internet shortcut file, depending on the
                       current platform (.url/.webloc/.desktop)
    writeurllink:      Write a Windows internet shortcut file (.url)
    writewebloclink:   Write a macOS internet shortcut file (.webloc)
    writedesktoplink:  Write a Linux internet shortcut file (.desktop)
    writesubtitles:    Write the video subtitles to a file
    writeautomaticsub: Write the automatically generated subtitles to a file
    listsubtitles:     Lists all available subtitles for the video
    subtitlesformat:   The format code for subtitles
    subtitleslangs:    List of languages of the subtitles to download (can be regex).
                       The list may contain "all" to refer to all the available
                       subtitles. The language can be prefixed with a "-" to
                       exclude it from the requested languages, e.g. ['all', '-live_chat']
    keepvideo:         Keep the video file after post-processing
    daterange:         A utils.DateRange object, download only if the upload_date is in the range.
    skip_download:     Skip the actual download of the video file
    cachedir:          Location of the cache files in the filesystem.
                       False to disable filesystem cache.
    noplaylist:        Download single video instead of a playlist if in doubt.
    age_limit:         An integer representing the user's age in years.
                       Unsuitable videos for the given age are skipped.
    min_views:         An integer representing the minimum view count the video
                       must have in order to not be skipped.
                       Videos without view count information are always
                       downloaded. None for no limit.
    max_views:         An integer representing the maximum view count.
                       Videos that are more popular than that are not
                       downloaded.
                       Videos without view count information are always
                       downloaded. None for no limit.
    download_archive:  A set, or the name of a file where all downloads are recorded.
                       Videos already present in the file are not downloaded again.
    break_on_existing: Stop the download process after attempting to download a
                       file that is in the archive.
    break_per_url:     Whether break_on_reject and break_on_existing
                       should act on each input URL as opposed to for the entire queue
    cookiefile:        File name or text stream from where cookies should be read and dumped to
    cookiesfrombrowser:  A tuple containing the name of the browser, the profile
                       name/path from where cookies are loaded, the name of the keyring,
                       and the container name, e.g. ('chrome', ) or
                       ('vivaldi', 'default', 'BASICTEXT') or ('firefox', 'default', None, 'Meta')
    legacyserverconnect: Explicitly allow HTTPS connection to servers that do not
                       support RFC 5746 secure renegotiation
    nocheckcertificate:  Do not verify SSL certificates
    client_certificate:  Path to client certificate file in PEM format. May include the private key
    client_certificate_key:  Path to private key file for client certificate
    client_certificate_password:  Password for client certificate private key, if encrypted.
                        If not provided and the key is encrypted, yt-dlp will ask interactively
    prefer_insecure:   Use HTTP instead of HTTPS to retrieve information.
                       (Only supported by some extractors)
    enable_file_urls:  Enable file:// URLs. This is disabled by default for security reasons.
    http_headers:      A dictionary of custom headers to be used for all requests
    proxy:             URL of the proxy server to use
    geo_verification_proxy:  URL of the proxy to use for IP address verification
                       on geo-restricted sites.
    socket_timeout:    Time to wait for unresponsive hosts, in seconds
    bidi_workaround:   Work around buggy terminals without bidirectional text
                       support, using fridibi
    debug_printtraffic:Print out sent and received HTTP traffic
    default_search:    Prepend this string if an input url is not valid.
                       'auto' for elaborate guessing
    encoding:          Use this encoding instead of the system-specified.
    extract_flat:      Whether to resolve and process url_results further
                       * False:     Always process. Default for API
                       * True:      Never process
                       * 'in_playlist': Do not process inside playlist/multi_video
                       * 'discard': Always process, but don't return the result
                                    from inside playlist/multi_video
                       * 'discard_in_playlist': Same as "discard", but only for
                                    playlists (not multi_video). Default for CLI
    wait_for_video:    If given, wait for scheduled streams to become available.
                       The value should be a tuple containing the range
                       (min_secs, max_secs) to wait between retries
    postprocessors:    A list of dictionaries, each with an entry
                       * key:  The name of the postprocessor. See
                               yt_dlp/postprocessor/__init__.py for a list.
                       * when: When to run the postprocessor. Allowed values are
                               the entries of utils.POSTPROCESS_WHEN
                               Assumed to be 'post_process' if not given
    progress_hooks:    A list of functions that get called on download
                       progress, with a dictionary with the entries
                       * status: One of "downloading", "error", or "finished".
                                 Check this first and ignore unknown values.
                       * info_dict: The extracted info_dict

                       If status is one of "downloading", or "finished", the
                       following properties may also be present:
                       * filename: The final filename (always present)
                       * tmpfilename: The filename we're currently writing to
                       * downloaded_bytes: Bytes on disk
                       * total_bytes: Size of the whole file, None if unknown
                       * total_bytes_estimate: Guess of the eventual file size,
                                               None if unavailable.
                       * elapsed: The number of seconds since download started.
                       * eta: The estimated time in seconds, None if unknown
                       * speed: The download speed in bytes/second, None if
                                unknown
                       * fragment_index: The counter of the currently
                                         downloaded video fragment.
                       * fragment_count: The number of fragments (= individual
                                         files that will be merged)

                       Progress hooks are guaranteed to be called at least once
                       (with status "finished") if the download is successful.
    postprocessor_hooks:  A list of functions that get called on postprocessing
                       progress, with a dictionary with the entries
                       * status: One of "started", "processing", or "finished".
                                 Check this first and ignore unknown values.
                       * postprocessor: Name of the postprocessor
                       * info_dict: The extracted info_dict

                       Progress hooks are guaranteed to be called at least twice
                       (with status "started" and "finished") if the processing is successful.
    merge_output_format: "/" separated list of extensions to use when merging formats.
    final_ext:         Expected final extension; used to detect when the file was
                       already downloaded and converted
    fixup:             Automatically correct known faults of the file.
                       One of:
                       - "never": do nothing
                       - "warn": only emit a warning
                       - "detect_or_warn": check whether we can do anything
                                           about it, warn otherwise (default)
    source_address:    Client-side IP address to bind to.
    sleep_interval_requests: Number of seconds to sleep between requests
                       during extraction
    sleep_interval:    Number of seconds to sleep before each download when
                       used alone or a lower bound of a range for randomized
                       sleep before each download (minimum possible number
                       of seconds to sleep) when used along with
                       max_sleep_interval.
    max_sleep_interval:Upper bound of a range for randomized sleep before each
                       download (maximum possible number of seconds to sleep).
                       Must only be used along with sleep_interval.
                       Actual sleep time will be a random float from range
                       [sleep_interval; max_sleep_interval].
    sleep_interval_subtitles: Number of seconds to sleep before each subtitle download
    listformats:       Print an overview of available video formats and exit.
    list_thumbnails:   Print a table of all thumbnails and exit.
    match_filter:      A function that gets called for every video with the signature
                       (info_dict, *, incomplete: bool) -> Optional[str]
                       For backward compatibility with youtube-dl, the signature
                       (info_dict) -> Optional[str] is also allowed.
                       - If it returns a message, the video is ignored.
                       - If it returns None, the video is downloaded.
                       - If it returns utils.NO_DEFAULT, the user is interactively
                         asked whether to download the video.
                       - Raise utils.DownloadCancelled(msg) to abort remaining
                         downloads when a video is rejected.
                       match_filter_func in utils/_utils.py is one example for this.
    color:             A Dictionary with output stream names as keys
                       and their respective color policy as values.
                       Can also just be a single color policy,
                       in which case it applies to all outputs.
                       Valid stream names are 'stdout' and 'stderr'.
                       Valid color policies are one of 'always', 'auto', 'no_color' or 'never'.
    geo_bypass:        Bypass geographic restriction via faking X-Forwarded-For
                       HTTP header
    geo_bypass_country:
                       Two-letter ISO 3166-2 country code that will be used for
                       explicit geographic restriction bypassing via faking
                       X-Forwarded-For HTTP header
    geo_bypass_ip_block:
                       IP range in CIDR notation that will be used similarly to
                       geo_bypass_country
    external_downloader: A dictionary of protocol keys and the executable of the
                       external downloader to use for it. The allowed protocols
                       are default|http|ftp|m3u8|dash|rtsp|rtmp|mms.
                       Set the value to 'native' to use the native downloader
    compat_opts:       Compatibility options. See "Differences in default behavior".
                       The following options do not work when used through the API:
                       filename, abort-on-error, multistreams, no-live-chat, format-sort
                       no-clean-infojson, no-playlist-metafiles, no-keep-subs, no-attach-info-json.
                       Refer __init__.py for their implementation
    progress_template: Dictionary of templates for progress outputs.
                       Allowed keys are 'download', 'postprocess',
                       'download-title' (console title) and 'postprocess-title'.
                       The template is mapped on a dictionary with keys 'progress' and 'info'
    retry_sleep_functions: Dictionary of functions that takes the number of attempts
                       as argument and returns the time to sleep in seconds.
                       Allowed keys are 'http', 'fragment', 'file_access'
    download_ranges:   A callback function that gets called for every video with
                       the signature (info_dict, ydl) -> Iterable[Section].
                       Only the returned sections will be downloaded.
                       Each Section is a dict with the following keys:
                       * start_time: Start time of the section in seconds
                       * end_time: End time of the section in seconds
                       * title: Section title (Optional)
                       * index: Section number (Optional)
    force_keyframes_at_cuts: Re-encode the video when downloading ranges to get precise cuts
    noprogress:        Do not print the progress bar
    live_from_start:   Whether to download livestreams videos from the start

    The following parameters are not used by YoutubeDL itself, they are used by
    the downloader (see yt_dlp/downloader/common.py):
    nopart, updatetime, buffersize, ratelimit, throttledratelimit, min_filesize,
    max_filesize, test, noresizebuffer, retries, file_access_retries, fragment_retries,
    continuedl, xattr_set_filesize, hls_use_mpegts, http_chunk_size,
    external_downloader_args, concurrent_fragment_downloads.

    The following options are used by the post processors:
    ffmpeg_location:   Location of the ffmpeg/avconv binary; either the path
                       to the binary or its containing directory.
    postprocessor_args: A dictionary of postprocessor/executable keys (in lower case)
                       and a list of additional command-line arguments for the
                       postprocessor/executable. The dict can also have "PP+EXE" keys
                       which are used when the given exe is used by the given PP.
                       Use 'default' as the name for arguments to passed to all PP
                       For compatibility with youtube-dl, a single list of args
                       can also be used

    The following options are used by the extractors:
    extractor_retries: Number of times to retry for known errors (default: 3)
    dynamic_mpd:       Whether to process dynamic DASH manifests (default: True)
    hls_split_discontinuity: Split HLS playlists to different formats at
                       discontinuities such as ad breaks (default: False)
    extractor_args:    A dictionary of arguments to be passed to the extractors.
                       See "EXTRACTOR ARGUMENTS" for details.
                       E.g. {'youtube': {'skip': ['dash', 'hls']}}
    mark_watched:      Mark videos watched (even with --simulate). Only for YouTube

    The following options are deprecated and may be removed in the future:

    break_on_reject:   Stop the download process when encountering a video that
                       has been filtered out.
                       - `raise DownloadCancelled(msg)` in match_filter instead
    force_generic_extractor: Force downloader to use the generic extractor
                       - Use allowed_extractors = ['generic', 'default']
    playliststart:     - Use playlist_items
                       Playlist item to start at.
    playlistend:       - Use playlist_items
                       Playlist item to end at.
    playlistreverse:   - Use playlist_items
                       Download playlist items in reverse order.
    forceurl:          - Use forceprint
                       Force printing final URL.
    forcetitle:        - Use forceprint
                       Force printing title.
    forceid:           - Use forceprint
                       Force printing ID.
    forcethumbnail:    - Use forceprint
                       Force printing thumbnail URL.
    forcedescription:  - Use forceprint
                       Force printing description.
    forcefilename:     - Use forceprint
                       Force printing final filename.
    forceduration:     - Use forceprint
                       Force printing duration.
    allsubtitles:      - Use subtitleslangs = ['all']
                       Downloads all the subtitles of the video
                       (requires writesubtitles or writeautomaticsub)
    include_ads:       - Doesn't work
                       Download ads as well
    call_home:         - Not implemented
                       Boolean, true iff we are allowed to contact the
                       yt-dlp servers for debugging.
    post_hooks:        - Register a custom postprocessor
                       A list of functions that get called as the final step
                       for each video file, after all postprocessors have been
                       called. The filename will be passed as the only argument.
    hls_prefer_native: - Use external_downloader = {'m3u8': 'native'} or {'m3u8': 'ffmpeg'}.
                       Use the native HLS downloader instead of ffmpeg/avconv
                       if True, otherwise use ffmpeg/avconv if False, otherwise
                       use downloader suggested by extractor if None.
    prefer_ffmpeg:     - avconv support is deprecated
                       If False, use avconv instead of ffmpeg if both are available,
                       otherwise prefer ffmpeg.
    youtube_include_dash_manifest: - Use extractor_args
                       If True (default), DASH manifests and related
                       data will be downloaded and processed by extractor.
                       You can reduce network I/O by disabling it if you don't
                       care about DASH. (only for youtube)
    youtube_include_hls_manifest: - Use extractor_args
                       If True (default), HLS manifests and related
                       data will be downloaded and processed by extractor.
                       You can reduce network I/O by disabling it if you don't
                       care about HLS. (only for youtube)
    no_color:          Same as `color='no_color'`
    no_overwrites:     Same as `overwrites=False`
    """

    _NUMERIC_FIELDS = {
        'width', 'height', 'asr', 'audio_channels', 'fps',
        'tbr', 'abr', 'vbr', 'filesize', 'filesize_approx',
        'timestamp', 'release_timestamp',
        'duration', 'view_count', 'like_count', 'dislike_count', 'repost_count',
        'average_rating', 'comment_count', 'age_limit',
        'start_time', 'end_time',
        'chapter_number', 'season_number', 'episode_number',
        'track_number', 'disc_number', 'release_year',
    }

    _format_fields = {
        # NB: Keep in sync with the docstring of extractor/common.py
        'url', 'manifest_url', 'manifest_stream_number', 'ext', 'format', 'format_id', 'format_note',
        'width', 'height', 'aspect_ratio', 'resolution', 'dynamic_range', 'tbr', 'abr', 'acodec', 'asr', 'audio_channels',
        'vbr', 'fps', 'vcodec', 'container', 'filesize', 'filesize_approx', 'rows', 'columns',
        'player_url', 'protocol', 'fragment_base_url', 'fragments', 'is_from_start',
        'preference', 'language', 'language_preference', 'quality', 'source_preference', 'cookies',
        'http_headers', 'stretched_ratio', 'no_resume', 'has_drm', 'extra_param_to_segment_url', 'hls_aes', 'downloader_options',
        'page_url', 'app', 'play_path', 'tc_url', 'flash_version', 'rtmp_live', 'rtmp_conn', 'rtmp_protocol', 'rtmp_real_time'
    }
    _format_selection_exts = {
        'audio': set(MEDIA_EXTENSIONS.common_audio),
        'video': set(MEDIA_EXTENSIONS.common_video + ('3gp', )),
        'storyboards': set(MEDIA_EXTENSIONS.storyboards),
    }

    def __init__(self, params=None, auto_init=True):
        """Create a FileDownloader object with the given options.
        @param auto_init    Whether to load the default extractors and print header (if verbose).
                            Set to 'no_verbose_header' to not print the header
        """
        if params is None:
            params = {}
        self.params = params
        self._ies = {}
        self._ies_instances = {}
        self._pps = {k: [] for k in POSTPROCESS_WHEN}
        self._printed_messages = set()
        self._first_webpage_request = True
        self._post_hooks = []
        self._progress_hooks = []
        self._postprocessor_hooks = []
        self._download_retcode = 0
        self._num_downloads = 0
        self._num_videos = 0
        self._playlist_level = 0
        self._playlist_urls = set()
        self.cache = Cache(self)
        self.__header_cookies = []

        stdout = sys.stderr if self.params.get('logtostderr') else sys.stdout
        self._out_files = Namespace(
            out=stdout,
            error=sys.stderr,
            screen=sys.stderr if self.params.get('quiet') else stdout,
            console=None if compat_os_name == 'nt' else next(
                filter(supports_terminal_sequences, (sys.stderr, sys.stdout)), None)
        )

        try:
            windows_enable_vt_mode()
        except Exception as e:
            self.write_debug(f'Failed to enable VT mode: {e}')

        if self.params.get('no_color'):
            if self.params.get('color') is not None:
                self.params.setdefault('_warnings', []).append(
                    'Overwriting params from "color" with "no_color"')
            self.params['color'] = 'no_color'

        term_allow_color = os.environ.get('TERM', '').lower() != 'dumb'

        def process_color_policy(stream):
            stream_name = {sys.stdout: 'stdout', sys.stderr: 'stderr'}[stream]
            policy = traverse_obj(self.params, ('color', (stream_name, None), {str}), get_all=False)
            if policy in ('auto', None):
                return term_allow_color and supports_terminal_sequences(stream)
            assert policy in ('always', 'never', 'no_color'), policy
            return {'always': True, 'never': False}.get(policy, policy)

        self._allow_colors = Namespace(**{
            name: process_color_policy(stream)
            for name, stream in self._out_files.items_ if name != 'console'
        })

        system_deprecation = _get_system_deprecation()
        if system_deprecation:
            self.deprecated_feature(system_deprecation.replace('\n', '\n                    '))

        if self.params.get('allow_unplayable_formats'):
            self.report_warning(
                f'You have asked for {self._format_err("UNPLAYABLE", self.Styles.EMPHASIS)} formats to be listed/downloaded. '
                'This is a developer option intended for debugging. \n'
                '         If you experience any issues while using this option, '
                f'{self._format_err("DO NOT", self.Styles.ERROR)} open a bug report')

        if self.params.get('bidi_workaround', False):
            try:
                import pty
                master, slave = pty.openpty()
                width = shutil.get_terminal_size().columns
                width_args = [] if width is None else ['-w', str(width)]
                sp_kwargs = {'stdin': subprocess.PIPE, 'stdout': slave, 'stderr': self._out_files.error}
                try:
                    self._output_process = Popen(['bidiv'] + width_args, **sp_kwargs)
                except OSError:
                    self._output_process = Popen(['fribidi', '-c', 'UTF-8'] + width_args, **sp_kwargs)
                self._output_channel = os.fdopen(master, 'rb')
            except OSError as ose:
                if ose.errno == errno.ENOENT:
                    self.report_warning(
                        'Could not find fribidi executable, ignoring --bidi-workaround. '
                        'Make sure that  fribidi  is an executable file in one of the directories in your $PATH.')
                else:
                    raise

        self.params['compat_opts'] = set(self.params.get('compat_opts', ()))
        self.params['http_headers'] = HTTPHeaderDict(std_headers, self.params.get('http_headers'))
        self._load_cookies(self.params['http_headers'].get('Cookie'))  # compat
        self.params['http_headers'].pop('Cookie', None)
        self._request_director = self.build_request_director(_REQUEST_HANDLERS.values(), _RH_PREFERENCES)

        if auto_init and auto_init != 'no_verbose_header':
            self.print_debug_header()

        def check_deprecated(param, option, suggestion):
            if self.params.get(param) is not None:
                self.report_warning(f'{option} is deprecated. Use {suggestion} instead')
                return True
            return False

        if check_deprecated('cn_verification_proxy', '--cn-verification-proxy', '--geo-verification-proxy'):
            if self.params.get('geo_verification_proxy') is None:
                self.params['geo_verification_proxy'] = self.params['cn_verification_proxy']

        check_deprecated('autonumber', '--auto-number', '-o "%(autonumber)s-%(title)s.%(ext)s"')
        check_deprecated('usetitle', '--title', '-o "%(title)s-%(id)s.%(ext)s"')
        check_deprecated('useid', '--id', '-o "%(id)s.%(ext)s"')

        for msg in self.params.get('_warnings', []):
            self.report_warning(msg)
        for msg in self.params.get('_deprecation_warnings', []):
            self.deprecated_feature(msg)

        if 'list-formats' in self.params['compat_opts']:
            self.params['listformats_table'] = False

        if 'overwrites' not in self.params and self.params.get('nooverwrites') is not None:
            # nooverwrites was unnecessarily changed to overwrites
            # in 0c3d0f51778b153f65c21906031c2e091fcfb641
            # This ensures compatibility with both keys
            self.params['overwrites'] = not self.params['nooverwrites']
        elif self.params.get('overwrites') is None:
            self.params.pop('overwrites', None)
        else:
            self.params['nooverwrites'] = not self.params['overwrites']

        if self.params.get('simulate') is None and any((
            self.params.get('list_thumbnails'),
            self.params.get('listformats'),
            self.params.get('listsubtitles'),
        )):
            self.params['simulate'] = 'list_only'

        self.params.setdefault('forceprint', {})
        self.params.setdefault('print_to_file', {})

        # Compatibility with older syntax
        if not isinstance(params['forceprint'], dict):
            self.params['forceprint'] = {'video': params['forceprint']}

        if auto_init:
            self.add_default_info_extractors()

        if (sys.platform != 'win32'
                and sys.getfilesystemencoding() in ['ascii', 'ANSI_X3.4-1968']
                and not self.params.get('restrictfilenames', False)):
            # Unicode filesystem API will throw errors (#1474, #13027)
            self.report_warning(
                'Assuming --restrict-filenames since file system encoding '
                'cannot encode all characters. '
                'Set the LC_ALL environment variable to fix this.')
            self.params['restrictfilenames'] = True

        self._parse_outtmpl()

        # Creating format selector here allows us to catch syntax errors before the extraction
        self.format_selector = (
            self.params.get('format') if self.params.get('format') in (None, '-')
            else self.params['format'] if callable(self.params['format'])
            else self.build_format_selector(self.params['format']))

        hooks = {
            'post_hooks': self.add_post_hook,
            'progress_hooks': self.add_progress_hook,
            'postprocessor_hooks': self.add_postprocessor_hook,
        }
        for opt, fn in hooks.items():
            for ph in self.params.get(opt, []):
                fn(ph)

        for pp_def_raw in self.params.get('postprocessors', []):
            pp_def = dict(pp_def_raw)
            when = pp_def.pop('when', 'post_process')
            self.add_post_processor(
                get_postprocessor(pp_def.pop('key'))(self, **pp_def),
                when=when)

        def preload_download_archive(fn):
            """Preload the archive, if any is specified"""
            archive = set()
            if fn is None:
                return archive
            elif not is_path_like(fn):
                return fn

            self.write_debug(f'Loading archive file {fn!r}')
            try:
                with locked_file(fn, 'r', encoding='utf-8') as archive_file:
                    for line in archive_file:
                        archive.add(line.strip())
            except OSError as ioe:
                if ioe.errno != errno.ENOENT:
                    raise
            return archive

        self.archive = preload_download_archive(self.params.get('download_archive'))

    def warn_if_short_id(self, argv):
        # short YouTube ID starting with dash?
        idxs = [
            i for i, a in enumerate(argv)
            if re.match(r'^-[0-9A-Za-z_-]{10}$', a)]
        if idxs:
            correct_argv = (
                ['yt-dlp']
                + [a for i, a in enumerate(argv) if i not in idxs]
                + ['--'] + [argv[i] for i in idxs]
            )
            self.report_warning(
                'Long argument string detected. '
                'Use -- to separate parameters and URLs, like this:\n%s' %
                args_to_str(correct_argv))

    def add_info_extractor(self, ie):
        """Add an InfoExtractor object to the end of the list."""
        ie_key = ie.ie_key()
        self._ies[ie_key] = ie
        if not isinstance(ie, type):
            self._ies_instances[ie_key] = ie
            ie.set_downloader(self)

    def get_info_extractor(self, ie_key):
        """
        Get an instance of an IE with name ie_key, it will try to get one from
        the _ies list, if there's no instance it will create a new one and add
        it to the extractor list.
        """
        ie = self._ies_instances.get(ie_key)
        if ie is None:
            ie = get_info_extractor(ie_key)()
            self.add_info_extractor(ie)
        return ie

    def add_default_info_extractors(self):
        """
        Add the InfoExtractors returned by gen_extractors to the end of the list
        """
        all_ies = {ie.IE_NAME.lower(): ie for ie in gen_extractor_classes()}
        all_ies['end'] = UnsupportedURLIE()
        try:
            ie_names = orderedSet_from_options(
                self.params.get('allowed_extractors', ['default']), {
                    'all': list(all_ies),
                    'default': [name for name, ie in all_ies.items() if ie._ENABLED],
                }, use_regex=True)
        except re.error as e:
            raise ValueError(f'Wrong regex for allowed_extractors: {e.pattern}')
        for name in ie_names:
            self.add_info_extractor(all_ies[name])
        self.write_debug(f'Loaded {len(ie_names)} extractors')

    def add_post_processor(self, pp, when='post_process'):
        """Add a PostProcessor object to the end of the chain."""
        assert when in POSTPROCESS_WHEN, f'Invalid when={when}'
        self._pps[when].append(pp)
        pp.set_downloader(self)

    def add_post_hook(self, ph):
        """Add the post hook"""
        self._post_hooks.append(ph)

    def add_progress_hook(self, ph):
        """Add the download progress hook"""
        self._progress_hooks.append(ph)

    def add_postprocessor_hook(self, ph):
        """Add the postprocessing progress hook"""
        self._postprocessor_hooks.append(ph)
        for pps in self._pps.values():
            for pp in pps:
                pp.add_progress_hook(ph)

    def _bidi_workaround(self, message):
        if not hasattr(self, '_output_channel'):
            return message

        assert hasattr(self, '_output_process')
        assert isinstance(message, str)
        line_count = message.count('\n') + 1
        self._output_process.stdin.write((message + '\n').encode())
        self._output_process.stdin.flush()
        res = ''.join(self._output_channel.readline().decode()
                      for _ in range(line_count))
        return res[:-len('\n')]

    def _write_string(self, message, out=None, only_once=False):
        if only_once:
            if message in self._printed_messages:
                return
            self._printed_messages.add(message)
        write_string(message, out=out, encoding=self.params.get('encoding'))

    def to_stdout(self, message, skip_eol=False, quiet=None):
        """Print message to stdout"""
        if quiet is not None:
            self.deprecation_warning('"YoutubeDL.to_stdout" no longer accepts the argument quiet. '
                                     'Use "YoutubeDL.to_screen" instead')
        if skip_eol is not False:
            self.deprecation_warning('"YoutubeDL.to_stdout" no longer accepts the argument skip_eol. '
                                     'Use "YoutubeDL.to_screen" instead')
        self._write_string(f'{self._bidi_workaround(message)}\n', self._out_files.out)

    def to_screen(self, message, skip_eol=False, quiet=None, only_once=False):
        """Print message to screen if not in quiet mode"""
        if self.params.get('logger'):
            self.params['logger'].debug(message)
            return
        if (self.params.get('quiet') if quiet is None else quiet) and not self.params.get('verbose'):
            return
        self._write_string(
            '%s%s' % (self._bidi_workaround(message), ('' if skip_eol else '\n')),
            self._out_files.screen, only_once=only_once)

    def to_stderr(self, message, only_once=False):
        """Print message to stderr"""
        assert isinstance(message, str)
        if self.params.get('logger'):
            self.params['logger'].error(message)
        else:
            self._write_string(f'{self._bidi_workaround(message)}\n', self._out_files.error, only_once=only_once)

    def _send_console_code(self, code):
        if compat_os_name == 'nt' or not self._out_files.console:
            return
        self._write_string(code, self._out_files.console)

    def to_console_title(self, message):
        if not self.params.get('consoletitle', False):
            return
        message = remove_terminal_sequences(message)
        if compat_os_name == 'nt':
            if ctypes.windll.kernel32.GetConsoleWindow():
                # c_wchar_p() might not be necessary if `message` is
                # already of type unicode()
                ctypes.windll.kernel32.SetConsoleTitleW(ctypes.c_wchar_p(message))
        else:
            self._send_console_code(f'\033]0;{message}\007')

    def save_console_title(self):
        if not self.params.get('consoletitle') or self.params.get('simulate'):
            return
        self._send_console_code('\033[22;0t')  # Save the title on stack

    def restore_console_title(self):
        if not self.params.get('consoletitle') or self.params.get('simulate'):
            return
        self._send_console_code('\033[23;0t')  # Restore the title from stack

    def __enter__(self):
        self.save_console_title()
        return self

    def save_cookies(self):
        if self.params.get('cookiefile') is not None:
            self.cookiejar.save()

    def __exit__(self, *args):
        self.restore_console_title()
        self.close()

    def close(self):
        self.save_cookies()
        self._request_director.close()

    def trouble(self, message=None, tb=None, is_error=True):
        """Determine action to take when a download problem appears.

        Depending on if the downloader has been configured to ignore
        download errors or not, this method may throw an exception or
        not when errors are found, after printing the message.

        @param tb          If given, is additional traceback information
        @param is_error    Whether to raise error according to ignorerrors
        """
        if message is not None:
            self.to_stderr(message)
        if self.params.get('verbose'):
            if tb is None:
                if sys.exc_info()[0]:  # if .trouble has been called from an except block
                    tb = ''
                    if hasattr(sys.exc_info()[1], 'exc_info') and sys.exc_info()[1].exc_info[0]:
                        tb += ''.join(traceback.format_exception(*sys.exc_info()[1].exc_info))
                    tb += encode_compat_str(traceback.format_exc())
                else:
                    tb_data = traceback.format_list(traceback.extract_stack())
                    tb = ''.join(tb_data)
            if tb:
                self.to_stderr(tb)
        if not is_error:
            return
        if not self.params.get('ignoreerrors'):
            if sys.exc_info()[0] and hasattr(sys.exc_info()[1], 'exc_info') and sys.exc_info()[1].exc_info[0]:
                exc_info = sys.exc_info()[1].exc_info
            else:
                exc_info = sys.exc_info()
            raise DownloadError(message, exc_info)
        self._download_retcode = 1

    Styles = Namespace(
        HEADERS='yellow',
        EMPHASIS='light blue',
        FILENAME='green',
        ID='green',
        DELIM='blue',
        ERROR='red',
        BAD_FORMAT='light red',
        WARNING='yellow',
        SUPPRESS='light black',
    )

    def _format_text(self, handle, allow_colors, text, f, fallback=None, *, test_encoding=False):
        text = str(text)
        if test_encoding:
            original_text = text
            # handle.encoding can be None. See https://github.com/yt-dlp/yt-dlp/issues/2711
            encoding = self.params.get('encoding') or getattr(handle, 'encoding', None) or 'ascii'
            text = text.encode(encoding, 'ignore').decode(encoding)
            if fallback is not None and text != original_text:
                text = fallback
        return format_text(text, f) if allow_colors is True else text if fallback is None else fallback

    def _format_out(self, *args, **kwargs):
        return self._format_text(self._out_files.out, self._allow_colors.out, *args, **kwargs)

    def _format_screen(self, *args, **kwargs):
        return self._format_text(self._out_files.screen, self._allow_colors.screen, *args, **kwargs)

    def _format_err(self, *args, **kwargs):
        return self._format_text(self._out_files.error, self._allow_colors.error, *args, **kwargs)

    def report_warning(self, message, only_once=False):
        '''
        Print the message to stderr, it will be prefixed with 'WARNING:'
        If stderr is a tty file the 'WARNING:' will be colored
        '''
        if self.params.get('logger') is not None:
            self.params['logger'].warning(message)
        else:
            if self.params.get('no_warnings'):
                return
            self.to_stderr(f'{self._format_err("WARNING:", self.Styles.WARNING)} {message}', only_once)

    def deprecation_warning(self, message, *, stacklevel=0):
        deprecation_warning(
            message, stacklevel=stacklevel + 1, printer=self.report_error, is_error=False)

    def deprecated_feature(self, message):
        if self.params.get('logger') is not None:
            self.params['logger'].warning(f'Deprecated Feature: {message}')
        self.to_stderr(f'{self._format_err("Deprecated Feature:", self.Styles.ERROR)} {message}', True)

    def report_error(self, message, *args, **kwargs):
        '''
        Do the same as trouble, but prefixes the message with 'ERROR:', colored
        in red if stderr is a tty file.
        '''
        self.trouble(f'{self._format_err("ERROR:", self.Styles.ERROR)} {message}', *args, **kwargs)

    def write_debug(self, message, only_once=False):
        '''Log debug message or Print message to stderr'''
        if not self.params.get('verbose', False):
            return
        message = f'[debug] {message}'
        if self.params.get('logger'):
            self.params['logger'].debug(message)
        else:
            self.to_stderr(message, only_once)

    def report_file_already_downloaded(self, file_name):
        """Report file has already been fully downloaded."""
        try:
            self.to_screen('[download] %s has already been downloaded' % file_name)
        except UnicodeEncodeError:
            self.to_screen('[download] The file has already been downloaded')

    def report_file_delete(self, file_name):
        """Report that existing file will be deleted."""
        try:
            self.to_screen('Deleting existing file %s' % file_name)
        except UnicodeEncodeError:
            self.to_screen('Deleting existing file')

    def raise_no_formats(self, info, forced=False, *, msg=None):
        has_drm = info.get('_has_drm')
        ignored, expected = self.params.get('ignore_no_formats_error'), bool(msg)
        msg = msg or has_drm and 'This video is DRM protected' or 'No video formats found!'
        if forced or not ignored:
            raise ExtractorError(msg, video_id=info['id'], ie=info['extractor'],
                                 expected=has_drm or ignored or expected)
        else:
            self.report_warning(msg)

    def parse_outtmpl(self):
        self.deprecation_warning('"YoutubeDL.parse_outtmpl" is deprecated and may be removed in a future version')
        self._parse_outtmpl()
        return self.params['outtmpl']

    def _parse_outtmpl(self):
        sanitize = IDENTITY
        if self.params.get('restrictfilenames'):  # Remove spaces in the default template
            sanitize = lambda x: x.replace(' - ', ' ').replace(' ', '-')

        outtmpl = self.params.setdefault('outtmpl', {})
        if not isinstance(outtmpl, dict):
            self.params['outtmpl'] = outtmpl = {'default': outtmpl}
        outtmpl.update({k: sanitize(v) for k, v in DEFAULT_OUTTMPL.items() if outtmpl.get(k) is None})

    def get_output_path(self, dir_type='', filename=None):
        paths = self.params.get('paths', {})
        assert isinstance(paths, dict), '"paths" parameter must be a dictionary'
        path = os.path.join(
            expand_path(paths.get('home', '').strip()),
            expand_path(paths.get(dir_type, '').strip()) if dir_type else '',
            filename or '')
        return sanitize_path(path, force=self.params.get('windowsfilenames'))

    @staticmethod
    def _outtmpl_expandpath(outtmpl):
        # expand_path translates '%%' into '%' and '$$' into '$'
        # correspondingly that is not what we want since we need to keep
        # '%%' intact for template dict substitution step. Working around
        # with boundary-alike separator hack.
        sep = ''.join(random.choices(string.ascii_letters, k=32))
        outtmpl = outtmpl.replace('%%', f'%{sep}%').replace('$$', f'${sep}$')

        # outtmpl should be expand_path'ed before template dict substitution
        # because meta fields may contain env variables we don't want to
        # be expanded. E.g. for outtmpl "%(title)s.%(ext)s" and
        # title "Hello $PATH", we don't want `$PATH` to be expanded.
        return expand_path(outtmpl).replace(sep, '')

    @staticmethod
    def escape_outtmpl(outtmpl):
        ''' Escape any remaining strings like %s, %abc% etc. '''
        return re.sub(
            STR_FORMAT_RE_TMPL.format('', '(?![%(\0])'),
            lambda mobj: ('' if mobj.group('has_key') else '%') + mobj.group(0),
            outtmpl)

    @classmethod
    def validate_outtmpl(cls, outtmpl):
        ''' @return None or Exception object '''
        outtmpl = re.sub(
            STR_FORMAT_RE_TMPL.format('[^)]*', '[ljhqBUDS]'),
            lambda mobj: f'{mobj.group(0)[:-1]}s',
            cls._outtmpl_expandpath(outtmpl))
        try:
            cls.escape_outtmpl(outtmpl) % collections.defaultdict(int)
            return None
        except ValueError as err:
            return err

    @staticmethod
    def _copy_infodict(info_dict):
        info_dict = dict(info_dict)
        info_dict.pop('__postprocessors', None)
        info_dict.pop('__pending_error', None)
        return info_dict

    def prepare_outtmpl(self, outtmpl, info_dict, sanitize=False):
        """ Make the outtmpl and info_dict suitable for substitution: ydl.escape_outtmpl(outtmpl) % info_dict
        @param sanitize    Whether to sanitize the output as a filename.
                           For backward compatibility, a function can also be passed
        """

        info_dict.setdefault('epoch', int(time.time()))  # keep epoch consistent once set

        info_dict = self._copy_infodict(info_dict)
        info_dict['duration_string'] = (  # %(duration>%H-%M-%S)s is wrong if duration > 24hrs
            formatSeconds(info_dict['duration'], '-' if sanitize else ':')
            if info_dict.get('duration', None) is not None
            else None)
        info_dict['autonumber'] = int(self.params.get('autonumber_start', 1) - 1 + self._num_downloads)
        info_dict['video_autonumber'] = self._num_videos
        if info_dict.get('resolution') is None:
            info_dict['resolution'] = self.format_resolution(info_dict, default=None)

        # For fields playlist_index, playlist_autonumber and autonumber convert all occurrences
        # of %(field)s to %(field)0Nd for backward compatibility
        field_size_compat_map = {
            'playlist_index': number_of_digits(info_dict.get('__last_playlist_index') or 0),
            'playlist_autonumber': number_of_digits(info_dict.get('n_entries') or 0),
            'autonumber': self.params.get('autonumber_size') or 5,
        }

        TMPL_DICT = {}
        EXTERNAL_FORMAT_RE = re.compile(STR_FORMAT_RE_TMPL.format('[^)]*', f'[{STR_FORMAT_TYPES}ljhqBUDS]'))
        MATH_FUNCTIONS = {
            '+': float.__add__,
            '-': float.__sub__,
        }
        # Field is of the form key1.key2...
        # where keys (except first) can be string, int, slice or "{field, ...}"
        FIELD_INNER_RE = r'(?:\w+|%(num)s|%(num)s?(?::%(num)s?){1,2})' % {'num': r'(?:-?\d+)'}
        FIELD_RE = r'\w*(?:\.(?:%(inner)s|{%(field)s(?:,%(field)s)*}))*' % {
            'inner': FIELD_INNER_RE,
            'field': rf'\w*(?:\.{FIELD_INNER_RE})*'
        }
        MATH_FIELD_RE = rf'(?:{FIELD_RE}|-?{NUMBER_RE})'
        MATH_OPERATORS_RE = r'(?:%s)' % '|'.join(map(re.escape, MATH_FUNCTIONS.keys()))
        INTERNAL_FORMAT_RE = re.compile(rf'''(?xs)
            (?P<negate>-)?
            (?P<fields>{FIELD_RE})
            (?P<maths>(?:{MATH_OPERATORS_RE}{MATH_FIELD_RE})*)
            (?:>(?P<strf_format>.+?))?
            (?P<remaining>
                (?P<alternate>(?<!\\),[^|&)]+)?
                (?:&(?P<replacement>.*?))?
                (?:\|(?P<default>.*?))?
            )$''')

        def _traverse_infodict(fields):
            fields = [f for x in re.split(r'\.({.+?})\.?', fields)
                      for f in ([x] if x.startswith('{') else x.split('.'))]
            for i in (0, -1):
                if fields and not fields[i]:
                    fields.pop(i)

            for i, f in enumerate(fields):
                if not f.startswith('{'):
                    continue
                assert f.endswith('}'), f'No closing brace for {f} in {fields}'
                fields[i] = {k: k.split('.') for k in f[1:-1].split(',')}

            return traverse_obj(info_dict, fields, is_user_input=True, traverse_string=True)

        def get_value(mdict):
            # Object traversal
            value = _traverse_infodict(mdict['fields'])
            # Negative
            if mdict['negate']:
                value = float_or_none(value)
                if value is not None:
                    value *= -1
            # Do maths
            offset_key = mdict['maths']
            if offset_key:
                value = float_or_none(value)
                operator = None
                while offset_key:
                    item = re.match(
                        MATH_FIELD_RE if operator else MATH_OPERATORS_RE,
                        offset_key).group(0)
                    offset_key = offset_key[len(item):]
                    if operator is None:
                        operator = MATH_FUNCTIONS[item]
                        continue
                    item, multiplier = (item[1:], -1) if item[0] == '-' else (item, 1)
                    offset = float_or_none(item)
                    if offset is None:
                        offset = float_or_none(_traverse_infodict(item))
                    try:
                        value = operator(value, multiplier * offset)
                    except (TypeError, ZeroDivisionError):
                        return None
                    operator = None
            # Datetime formatting
            if mdict['strf_format']:
                value = strftime_or_none(value, mdict['strf_format'].replace('\\,', ','))

            # XXX: Workaround for https://github.com/yt-dlp/yt-dlp/issues/4485
            if sanitize and value == '':
                value = None
            return value

        na = self.params.get('outtmpl_na_placeholder', 'NA')

        def filename_sanitizer(key, value, restricted=self.params.get('restrictfilenames')):
            return sanitize_filename(str(value), restricted=restricted, is_id=(
                bool(re.search(r'(^|[_.])id(\.|$)', key))
                if 'filename-sanitization' in self.params['compat_opts']
                else NO_DEFAULT))

        sanitizer = sanitize if callable(sanitize) else filename_sanitizer
        sanitize = bool(sanitize)

        def _dumpjson_default(obj):
            if isinstance(obj, (set, LazyList)):
                return list(obj)
            return repr(obj)

        class _ReplacementFormatter(string.Formatter):
            def get_field(self, field_name, args, kwargs):
                if field_name.isdigit():
                    return args[0], -1
                raise ValueError('Unsupported field')

        replacement_formatter = _ReplacementFormatter()

        def create_key(outer_mobj):
            if not outer_mobj.group('has_key'):
                return outer_mobj.group(0)
            key = outer_mobj.group('key')
            mobj = re.match(INTERNAL_FORMAT_RE, key)
            value, replacement, default, last_field = None, None, na, ''
            while mobj:
                mobj = mobj.groupdict()
                default = mobj['default'] if mobj['default'] is not None else default
                value = get_value(mobj)
                last_field, replacement = mobj['fields'], mobj['replacement']
                if value is None and mobj['alternate']:
                    mobj = re.match(INTERNAL_FORMAT_RE, mobj['remaining'][1:])
                else:
                    break

            if None not in (value, replacement):
                try:
                    value = replacement_formatter.format(replacement, value)
                except ValueError:
                    value, default = None, na

            fmt = outer_mobj.group('format')
            if fmt == 's' and last_field in field_size_compat_map.keys() and isinstance(value, int):
                fmt = f'0{field_size_compat_map[last_field]:d}d'

            flags = outer_mobj.group('conversion') or ''
            str_fmt = f'{fmt[:-1]}s'
            if value is None:
                value, fmt = default, 's'
            elif fmt[-1] == 'l':  # list
                delim = '\n' if '#' in flags else ', '
                value, fmt = delim.join(map(str, variadic(value, allowed_types=(str, bytes)))), str_fmt
            elif fmt[-1] == 'j':  # json
                value, fmt = json.dumps(
                    value, default=_dumpjson_default,
                    indent=4 if '#' in flags else None, ensure_ascii='+' not in flags), str_fmt
            elif fmt[-1] == 'h':  # html
                value, fmt = escapeHTML(str(value)), str_fmt
            elif fmt[-1] == 'q':  # quoted
                value = map(str, variadic(value) if '#' in flags else [value])
                value, fmt = ' '.join(map(compat_shlex_quote, value)), str_fmt
            elif fmt[-1] == 'B':  # bytes
                value = f'%{str_fmt}'.encode() % str(value).encode()
                value, fmt = value.decode('utf-8', 'ignore'), 's'
            elif fmt[-1] == 'U':  # unicode normalized
                value, fmt = unicodedata.normalize(
                    # "+" = compatibility equivalence, "#" = NFD
                    'NF%s%s' % ('K' if '+' in flags else '', 'D' if '#' in flags else 'C'),
                    value), str_fmt
            elif fmt[-1] == 'D':  # decimal suffix
                num_fmt, fmt = fmt[:-1].replace('#', ''), 's'
                value = format_decimal_suffix(value, f'%{num_fmt}f%s' if num_fmt else '%d%s',
                                              factor=1024 if '#' in flags else 1000)
            elif fmt[-1] == 'S':  # filename sanitization
                value, fmt = filename_sanitizer(last_field, value, restricted='#' in flags), str_fmt
            elif fmt[-1] == 'c':
                if value:
                    value = str(value)[0]
                else:
                    fmt = str_fmt
            elif fmt[-1] not in 'rsa':  # numeric
                value = float_or_none(value)
                if value is None:
                    value, fmt = default, 's'

            if sanitize:
                # If value is an object, sanitize might convert it to a string
                # So we convert it to repr first
                if fmt[-1] == 'r':
                    value, fmt = repr(value), str_fmt
                elif fmt[-1] == 'a':
                    value, fmt = ascii(value), str_fmt
                if fmt[-1] in 'csra':
                    value = sanitizer(last_field, value)

            key = '%s\0%s' % (key.replace('%', '%\0'), outer_mobj.group('format'))
            TMPL_DICT[key] = value
            return '{prefix}%({key}){fmt}'.format(key=key, fmt=fmt, prefix=outer_mobj.group('prefix'))

        return EXTERNAL_FORMAT_RE.sub(create_key, outtmpl), TMPL_DICT

    def evaluate_outtmpl(self, outtmpl, info_dict, *args, **kwargs):
        outtmpl, info_dict = self.prepare_outtmpl(outtmpl, info_dict, *args, **kwargs)
        return self.escape_outtmpl(outtmpl) % info_dict

    def _prepare_filename(self, info_dict, *, outtmpl=None, tmpl_type=None):
        assert None in (outtmpl, tmpl_type), 'outtmpl and tmpl_type are mutually exclusive'
        if outtmpl is None:
            outtmpl = self.params['outtmpl'].get(tmpl_type or 'default', self.params['outtmpl']['default'])
        try:
            outtmpl = self._outtmpl_expandpath(outtmpl)
            filename = self.evaluate_outtmpl(outtmpl, info_dict, True)
            if not filename:
                return None

            if tmpl_type in ('', 'temp'):
                final_ext, ext = self.params.get('final_ext'), info_dict.get('ext')
                if final_ext and ext and final_ext != ext and filename.endswith(f'.{final_ext}'):
                    filename = replace_extension(filename, ext, final_ext)
            elif tmpl_type:
                force_ext = OUTTMPL_TYPES[tmpl_type]
                if force_ext:
                    filename = replace_extension(filename, force_ext, info_dict.get('ext'))

            # https://github.com/blackjack4494/youtube-dlc/issues/85
            trim_file_name = self.params.get('trim_file_name', False)
            if trim_file_name:
                no_ext, *ext = filename.rsplit('.', 2)
                filename = join_nonempty(no_ext[:trim_file_name], *ext, delim='.')

            return filename
        except ValueError as err:
            self.report_error('Error in output template: ' + str(err) + ' (encoding: ' + repr(preferredencoding()) + ')')
            return None

    def prepare_filename(self, info_dict, dir_type='', *, outtmpl=None, warn=False):
        """Generate the output filename"""
        if outtmpl:
            assert not dir_type, 'outtmpl and dir_type are mutually exclusive'
            dir_type = None
        filename = self._prepare_filename(info_dict, tmpl_type=dir_type, outtmpl=outtmpl)
        if not filename and dir_type not in ('', 'temp'):
            return ''

        if warn:
            if not self.params.get('paths'):
                pass
            elif filename == '-':
                self.report_warning('--paths is ignored when an outputting to stdout', only_once=True)
            elif os.path.isabs(filename):
                self.report_warning('--paths is ignored since an absolute path is given in output template', only_once=True)
        if filename == '-' or not filename:
            return filename

        return self.get_output_path(dir_type, filename)

    def _match_entry(self, info_dict, incomplete=False, silent=False):
        """Returns None if the file should be downloaded"""
        _type = 'video' if 'playlist-match-filter' in self.params['compat_opts'] else info_dict.get('_type', 'video')
        assert incomplete or _type == 'video', 'Only video result can be considered complete'

        video_title = info_dict.get('title', info_dict.get('id', 'entry'))

        def check_filter():
            if _type in ('playlist', 'multi_video'):
                return
            elif _type in ('url', 'url_transparent') and not try_call(
                    lambda: self.get_info_extractor(info_dict['ie_key']).is_single_video(info_dict['url'])):
                return

            if 'title' in info_dict:
                # This can happen when we're just evaluating the playlist
                title = info_dict['title']
                matchtitle = self.params.get('matchtitle', False)
                if matchtitle:
                    if not re.search(matchtitle, title, re.IGNORECASE):
                        return '"' + title + '" title did not match pattern "' + matchtitle + '"'
                rejecttitle = self.params.get('rejecttitle', False)
                if rejecttitle:
                    if re.search(rejecttitle, title, re.IGNORECASE):
                        return '"' + title + '" title matched reject pattern "' + rejecttitle + '"'

            date = info_dict.get('upload_date')
            if date is not None:
                dateRange = self.params.get('daterange', DateRange())
                if date not in dateRange:
                    return f'{date_from_str(date).isoformat()} upload date is not in range {dateRange}'
            view_count = info_dict.get('view_count')
            if view_count is not None:
                min_views = self.params.get('min_views')
                if min_views is not None and view_count < min_views:
                    return 'Skipping %s, because it has not reached minimum view count (%d/%d)' % (video_title, view_count, min_views)
                max_views = self.params.get('max_views')
                if max_views is not None and view_count > max_views:
                    return 'Skipping %s, because it has exceeded the maximum view count (%d/%d)' % (video_title, view_count, max_views)
            if age_restricted(info_dict.get('age_limit'), self.params.get('age_limit')):
                return 'Skipping "%s" because it is age restricted' % video_title

            match_filter = self.params.get('match_filter')
            if match_filter is None:
                return None

            cancelled = None
            try:
                try:
                    ret = match_filter(info_dict, incomplete=incomplete)
                except TypeError:
                    # For backward compatibility
                    ret = None if incomplete else match_filter(info_dict)
            except DownloadCancelled as err:
                if err.msg is not NO_DEFAULT:
                    raise
                ret, cancelled = err.msg, err

            if ret is NO_DEFAULT:
                while True:
                    filename = self._format_screen(self.prepare_filename(info_dict), self.Styles.FILENAME)
                    reply = input(self._format_screen(
                        f'Download "{filename}"? (Y/n): ', self.Styles.EMPHASIS)).lower().strip()
                    if reply in {'y', ''}:
                        return None
                    elif reply == 'n':
                        if cancelled:
                            raise type(cancelled)(f'Skipping {video_title}')
                        return f'Skipping {video_title}'
            return ret

        if self.in_download_archive(info_dict):
            reason = ''.join((
                format_field(info_dict, 'id', f'{self._format_screen("%s", self.Styles.ID)}: '),
                format_field(info_dict, 'title', f'{self._format_screen("%s", self.Styles.EMPHASIS)} '),
                'has already been recorded in the archive'))
            break_opt, break_err = 'break_on_existing', ExistingVideoReached
        else:
            try:
                reason = check_filter()
            except DownloadCancelled as e:
                reason, break_opt, break_err = e.msg, 'match_filter', type(e)
            else:
                break_opt, break_err = 'break_on_reject', RejectedVideoReached
        if reason is not None:
            if not silent:
                self.to_screen('[download] ' + reason)
            if self.params.get(break_opt, False):
                raise break_err()
        return reason

    @staticmethod
    def add_extra_info(info_dict, extra_info):
        '''Set the keys from extra_info in info dict if they are missing'''
        for key, value in extra_info.items():
            info_dict.setdefault(key, value)

    def extract_info(self, url, download=True, ie_key=None, extra_info=None,
                     process=True, force_generic_extractor=False):
        """
        Extract and return the information dictionary of the URL

        Arguments:
        @param url          URL to extract

        Keyword arguments:
        @param download     Whether to download videos
        @param process      Whether to resolve all unresolved references (URLs, playlist items).
                            Must be True for download to work
        @param ie_key       Use only the extractor with this key

        @param extra_info   Dictionary containing the extra values to add to the info (For internal use only)
        @force_generic_extractor  Force using the generic extractor (Deprecated; use ie_key='Generic')
        """

        if extra_info is None:
            extra_info = {}

        if not ie_key and force_generic_extractor:
            ie_key = 'Generic'

        if ie_key:
            ies = {ie_key: self._ies[ie_key]} if ie_key in self._ies else {}
        else:
            ies = self._ies

        for key, ie in ies.items():
            if not ie.suitable(url):
                continue

            if not ie.working():
                self.report_warning('The program functionality for this site has been marked as broken, '
                                    'and will probably not work.')

            temp_id = ie.get_temp_id(url)
            if temp_id is not None and self.in_download_archive({'id': temp_id, 'ie_key': key}):
                self.to_screen(f'[download] {self._format_screen(temp_id, self.Styles.ID)}: '
                               'has already been recorded in the archive')
                if self.params.get('break_on_existing', False):
                    raise ExistingVideoReached()
                break
            return self.__extract_info(url, self.get_info_extractor(key), download, extra_info, process)
        else:
            extractors_restricted = self.params.get('allowed_extractors') not in (None, ['default'])
            self.report_error(f'No suitable extractor{format_field(ie_key, None, " (%s)")} found for URL {url}',
                              tb=False if extractors_restricted else None)

    def _handle_extraction_exceptions(func):
        @functools.wraps(func)
        def wrapper(self, *args, **kwargs):
            while True:
                try:
                    return func(self, *args, **kwargs)
                except (DownloadCancelled, LazyList.IndexError, PagedList.IndexError):
                    raise
                except ReExtractInfo as e:
                    if e.expected:
                        self.to_screen(f'{e}; Re-extracting data')
                    else:
                        self.to_stderr('\r')
                        self.report_warning(f'{e}; Re-extracting data')
                    continue
                except GeoRestrictedError as e:
                    msg = e.msg
                    if e.countries:
                        msg += '\nThis video is available in %s.' % ', '.join(
                            map(ISO3166Utils.short2full, e.countries))
                    msg += '\nYou might want to use a VPN or a proxy server (with --proxy) to workaround.'
                    self.report_error(msg)
                except ExtractorError as e:  # An error we somewhat expected
                    self.report_error(str(e), e.format_traceback())
                except Exception as e:
                    if self.params.get('ignoreerrors'):
                        self.report_error(str(e), tb=encode_compat_str(traceback.format_exc()))
                    else:
                        raise
                break
        return wrapper

    def _wait_for_video(self, ie_result={}):
        if (not self.params.get('wait_for_video')
                or ie_result.get('_type', 'video') != 'video'
                or ie_result.get('formats') or ie_result.get('url')):
            return

        format_dur = lambda dur: '%02d:%02d:%02d' % timetuple_from_msec(dur * 1000)[:-1]
        last_msg = ''

        def progress(msg):
            nonlocal last_msg
            full_msg = f'{msg}\n'
            if not self.params.get('noprogress'):
                full_msg = msg + ' ' * (len(last_msg) - len(msg)) + '\r'
            elif last_msg:
                return
            self.to_screen(full_msg, skip_eol=True)
            last_msg = msg

        min_wait, max_wait = self.params.get('wait_for_video')
        diff = try_get(ie_result, lambda x: x['release_timestamp'] - time.time())
        if diff is None and ie_result.get('live_status') == 'is_upcoming':
            diff = round(random.uniform(min_wait, max_wait) if (max_wait and min_wait) else (max_wait or min_wait), 0)
            self.report_warning('Release time of video is not known')
        elif ie_result and (diff or 0) <= 0:
            self.report_warning('Video should already be available according to extracted info')
        diff = min(max(diff or 0, min_wait or 0), max_wait or float('inf'))
        self.to_screen(f'[wait] Waiting for {format_dur(diff)} - Press Ctrl+C to try now')

        wait_till = time.time() + diff
        try:
            while True:
                diff = wait_till - time.time()
                if diff <= 0:
                    progress('')
                    raise ReExtractInfo('[wait] Wait period ended', expected=True)
                progress(f'[wait] Remaining time until next attempt: {self._format_screen(format_dur(diff), self.Styles.EMPHASIS)}')
                time.sleep(1)
        except KeyboardInterrupt:
            progress('')
            raise ReExtractInfo('[wait] Interrupted by user', expected=True)
        except BaseException as e:
            if not isinstance(e, ReExtractInfo):
                self.to_screen('')
            raise

    def _load_cookies(self, data, *, autoscope=True):
        """Loads cookies from a `Cookie` header

        This tries to work around the security vulnerability of passing cookies to every domain.
        See: https://github.com/yt-dlp/yt-dlp/security/advisories/GHSA-v8mc-9377-rwjj

        @param data         The Cookie header as string to load the cookies from
        @param autoscope    If `False`, scope cookies using Set-Cookie syntax and error for cookie without domains
                            If `True`, save cookies for later to be stored in the jar with a limited scope
                            If a URL, save cookies in the jar with the domain of the URL
        """
        for cookie in LenientSimpleCookie(data).values():
            if autoscope and any(cookie.values()):
                raise ValueError('Invalid syntax in Cookie Header')

            domain = cookie.get('domain') or ''
            expiry = cookie.get('expires')
            if expiry == '':  # 0 is valid
                expiry = None
            prepared_cookie = http.cookiejar.Cookie(
                cookie.get('version') or 0, cookie.key, cookie.value, None, False,
                domain, True, True, cookie.get('path') or '', bool(cookie.get('path')),
                cookie.get('secure') or False, expiry, False, None, None, {})

            if domain:
                self.cookiejar.set_cookie(prepared_cookie)
            elif autoscope is True:
                self.deprecated_feature(
                    'Passing cookies as a header is a potential security risk; '
                    'they will be scoped to the domain of the downloaded urls. '
                    'Please consider loading cookies from a file or browser instead.')
                self.__header_cookies.append(prepared_cookie)
            elif autoscope:
                self.report_warning(
                    'The extractor result contains an unscoped cookie as an HTTP header. '
                    f'If you are using yt-dlp with an input URL{bug_reports_message(before=",")}',
                    only_once=True)
                self._apply_header_cookies(autoscope, [prepared_cookie])
            else:
                self.report_error('Unscoped cookies are not allowed; please specify some sort of scoping',
                                  tb=False, is_error=False)

    def _apply_header_cookies(self, url, cookies=None):
        """Applies stray header cookies to the provided url

        This loads header cookies and scopes them to the domain provided in `url`.
        While this is not ideal, it helps reduce the risk of them being sent
        to an unintended destination while mostly maintaining compatibility.
        """
        parsed = urllib.parse.urlparse(url)
        if not parsed.hostname:
            return

        for cookie in map(copy.copy, cookies or self.__header_cookies):
            cookie.domain = f'.{parsed.hostname}'
            self.cookiejar.set_cookie(cookie)

    @_handle_extraction_exceptions
    def __extract_info(self, url, ie, download, extra_info, process):
        self._apply_header_cookies(url)

        try:
            ie_result = ie.extract(url)
        except UserNotLive as e:
            if process:
                if self.params.get('wait_for_video'):
                    self.report_warning(e)
                self._wait_for_video()
            raise
        if ie_result is None:  # Finished already (backwards compatibility; listformats and friends should be moved here)
            self.report_warning(f'Extractor {ie.IE_NAME} returned nothing{bug_reports_message()}')
            return
        if isinstance(ie_result, list):
            # Backwards compatibility: old IE result format
            ie_result = {
                '_type': 'compat_list',
                'entries': ie_result,
            }
        if extra_info.get('original_url'):
            ie_result.setdefault('original_url', extra_info['original_url'])
        self.add_default_extra_info(ie_result, ie, url)
        if process:
            self._wait_for_video(ie_result)
            return self.process_ie_result(ie_result, download, extra_info)
        else:
            return ie_result

    def add_default_extra_info(self, ie_result, ie, url):
        if url is not None:
            self.add_extra_info(ie_result, {
                'webpage_url': url,
                'original_url': url,
            })
        webpage_url = ie_result.get('webpage_url')
        if webpage_url:
            self.add_extra_info(ie_result, {
                'webpage_url_basename': url_basename(webpage_url),
                'webpage_url_domain': get_domain(webpage_url),
            })
        if ie is not None:
            self.add_extra_info(ie_result, {
                'extractor': ie.IE_NAME,
                'extractor_key': ie.ie_key(),
            })

    def process_ie_result(self, ie_result, download=True, extra_info=None):
        """
        Take the result of the ie(may be modified) and resolve all unresolved
        references (URLs, playlist items).

        It will also download the videos if 'download'.
        Returns the resolved ie_result.
        """
        if extra_info is None:
            extra_info = {}
        result_type = ie_result.get('_type', 'video')

        if result_type in ('url', 'url_transparent'):
            ie_result['url'] = sanitize_url(
                ie_result['url'], scheme='http' if self.params.get('prefer_insecure') else 'https')
            if ie_result.get('original_url') and not extra_info.get('original_url'):
                extra_info = {'original_url': ie_result['original_url'], **extra_info}

            extract_flat = self.params.get('extract_flat', False)
            if ((extract_flat == 'in_playlist' and 'playlist' in extra_info)
                    or extract_flat is True):
                info_copy = ie_result.copy()
                ie = try_get(ie_result.get('ie_key'), self.get_info_extractor)
                if ie and not ie_result.get('id'):
                    info_copy['id'] = ie.get_temp_id(ie_result['url'])
                self.add_default_extra_info(info_copy, ie, ie_result['url'])
                self.add_extra_info(info_copy, extra_info)
                info_copy, _ = self.pre_process(info_copy)
                self._fill_common_fields(info_copy, False)
                self.__forced_printings(info_copy)
                self._raise_pending_errors(info_copy)
                if self.params.get('force_write_download_archive', False):
                    self.record_download_archive(info_copy)
                return ie_result

        if result_type == 'video':
            self.add_extra_info(ie_result, extra_info)
            ie_result = self.process_video_result(ie_result, download=download)
            self._raise_pending_errors(ie_result)
            additional_urls = (ie_result or {}).get('additional_urls')
            if additional_urls:
                # TODO: Improve MetadataParserPP to allow setting a list
                if isinstance(additional_urls, str):
                    additional_urls = [additional_urls]
                self.to_screen(
                    '[info] %s: %d additional URL(s) requested' % (ie_result['id'], len(additional_urls)))
                self.write_debug('Additional URLs: "%s"' % '", "'.join(additional_urls))
                ie_result['additional_entries'] = [
                    self.extract_info(
                        url, download, extra_info=extra_info,
                        force_generic_extractor=self.params.get('force_generic_extractor'))
                    for url in additional_urls
                ]
            return ie_result
        elif result_type == 'url':
            # We have to add extra_info to the results because it may be
            # contained in a playlist
            return self.extract_info(
                ie_result['url'], download,
                ie_key=ie_result.get('ie_key'),
                extra_info=extra_info)
        elif result_type == 'url_transparent':
            # Use the information from the embedding page
            info = self.extract_info(
                ie_result['url'], ie_key=ie_result.get('ie_key'),
                extra_info=extra_info, download=False, process=False)

            # extract_info may return None when ignoreerrors is enabled and
            # extraction failed with an error, don't crash and return early
            # in this case
            if not info:
                return info

            exempted_fields = {'_type', 'url', 'ie_key'}
            if not ie_result.get('section_end') and ie_result.get('section_start') is None:
                # For video clips, the id etc of the clip extractor should be used
                exempted_fields |= {'id', 'extractor', 'extractor_key'}

            new_result = info.copy()
            new_result.update(filter_dict(ie_result, lambda k, v: v is not None and k not in exempted_fields))

            # Extracted info may not be a video result (i.e.
            # info.get('_type', 'video') != video) but rather an url or
            # url_transparent. In such cases outer metadata (from ie_result)
            # should be propagated to inner one (info). For this to happen
            # _type of info should be overridden with url_transparent. This
            # fixes issue from https://github.com/ytdl-org/youtube-dl/pull/11163.
            if new_result.get('_type') == 'url':
                new_result['_type'] = 'url_transparent'

            return self.process_ie_result(
                new_result, download=download, extra_info=extra_info)
        elif result_type in ('playlist', 'multi_video'):
            # Protect from infinite recursion due to recursively nested playlists
            # (see https://github.com/ytdl-org/youtube-dl/issues/27833)
            webpage_url = ie_result.get('webpage_url')  # Playlists maynot have webpage_url
            if webpage_url and webpage_url in self._playlist_urls:
                self.to_screen(
                    '[download] Skipping already downloaded playlist: %s'
                    % ie_result.get('title') or ie_result.get('id'))
                return

            self._playlist_level += 1
            self._playlist_urls.add(webpage_url)
            self._fill_common_fields(ie_result, False)
            self._sanitize_thumbnails(ie_result)
            try:
                return self.__process_playlist(ie_result, download)
            finally:
                self._playlist_level -= 1
                if not self._playlist_level:
                    self._playlist_urls.clear()
        elif result_type == 'compat_list':
            self.report_warning(
                'Extractor %s returned a compat_list result. '
                'It needs to be updated.' % ie_result.get('extractor'))

            def _fixup(r):
                self.add_extra_info(r, {
                    'extractor': ie_result['extractor'],
                    'webpage_url': ie_result['webpage_url'],
                    'webpage_url_basename': url_basename(ie_result['webpage_url']),
                    'webpage_url_domain': get_domain(ie_result['webpage_url']),
                    'extractor_key': ie_result['extractor_key'],
                })
                return r
            ie_result['entries'] = [
                self.process_ie_result(_fixup(r), download, extra_info)
                for r in ie_result['entries']
            ]
            return ie_result
        else:
            raise Exception('Invalid result type: %s' % result_type)

    def _ensure_dir_exists(self, path):
        return make_dir(path, self.report_error)

    @staticmethod
    def _playlist_infodict(ie_result, strict=False, **kwargs):
        info = {
            'playlist_count': ie_result.get('playlist_count'),
            'playlist': ie_result.get('title') or ie_result.get('id'),
            'playlist_id': ie_result.get('id'),
            'playlist_title': ie_result.get('title'),
            'playlist_uploader': ie_result.get('uploader'),
            'playlist_uploader_id': ie_result.get('uploader_id'),
            **kwargs,
        }
        if strict:
            return info
        if ie_result.get('webpage_url'):
            info.update({
                'webpage_url': ie_result['webpage_url'],
                'webpage_url_basename': url_basename(ie_result['webpage_url']),
                'webpage_url_domain': get_domain(ie_result['webpage_url']),
            })
        return {
            **info,
            'playlist_index': 0,
            '__last_playlist_index': max(ie_result.get('requested_entries') or (0, 0)),
            'extractor': ie_result['extractor'],
            'extractor_key': ie_result['extractor_key'],
        }

    def __process_playlist(self, ie_result, download):
        """Process each entry in the playlist"""
        assert ie_result['_type'] in ('playlist', 'multi_video')

        common_info = self._playlist_infodict(ie_result, strict=True)
        title = common_info.get('playlist') or '<Untitled>'
        if self._match_entry(common_info, incomplete=True) is not None:
            return
        self.to_screen(f'[download] Downloading {ie_result["_type"]}: {title}')

        all_entries = PlaylistEntries(self, ie_result)
        entries = orderedSet(all_entries.get_requested_items(), lazy=True)

        lazy = self.params.get('lazy_playlist')
        if lazy:
            resolved_entries, n_entries = [], 'N/A'
            ie_result['requested_entries'], ie_result['entries'] = None, None
        else:
            entries = resolved_entries = list(entries)
            n_entries = len(resolved_entries)
            ie_result['requested_entries'], ie_result['entries'] = tuple(zip(*resolved_entries)) or ([], [])
        if not ie_result.get('playlist_count'):
            # Better to do this after potentially exhausting entries
            ie_result['playlist_count'] = all_entries.get_full_count()

        extra = self._playlist_infodict(ie_result, n_entries=int_or_none(n_entries))
        ie_copy = collections.ChainMap(ie_result, extra)

        _infojson_written = False
        write_playlist_files = self.params.get('allow_playlist_files', True)
        if write_playlist_files and self.params.get('list_thumbnails'):
            self.list_thumbnails(ie_result)
        if write_playlist_files and not self.params.get('simulate'):
            _infojson_written = self._write_info_json(
                'playlist', ie_result, self.prepare_filename(ie_copy, 'pl_infojson'))
            if _infojson_written is None:
                return
            if self._write_description('playlist', ie_result,
                                       self.prepare_filename(ie_copy, 'pl_description')) is None:
                return
            # TODO: This should be passed to ThumbnailsConvertor if necessary
            self._write_thumbnails('playlist', ie_result, self.prepare_filename(ie_copy, 'pl_thumbnail'))

        if lazy:
            if self.params.get('playlistreverse') or self.params.get('playlistrandom'):
                self.report_warning('playlistreverse and playlistrandom are not supported with lazy_playlist', only_once=True)
        elif self.params.get('playlistreverse'):
            entries.reverse()
        elif self.params.get('playlistrandom'):
            random.shuffle(entries)

        self.to_screen(f'[{ie_result["extractor"]}] Playlist {title}: Downloading {n_entries} items'
                       f'{format_field(ie_result, "playlist_count", " of %s")}')

        keep_resolved_entries = self.params.get('extract_flat') != 'discard'
        if self.params.get('extract_flat') == 'discard_in_playlist':
            keep_resolved_entries = ie_result['_type'] != 'playlist'
        if keep_resolved_entries:
            self.write_debug('The information of all playlist entries will be held in memory')

        failures = 0
        max_failures = self.params.get('skip_playlist_after_errors') or float('inf')
        for i, (playlist_index, entry) in enumerate(entries):
            if lazy:
                resolved_entries.append((playlist_index, entry))
            if not entry:
                continue

            entry['__x_forwarded_for_ip'] = ie_result.get('__x_forwarded_for_ip')
            if not lazy and 'playlist-index' in self.params['compat_opts']:
                playlist_index = ie_result['requested_entries'][i]

            entry_copy = collections.ChainMap(entry, {
                **common_info,
                'n_entries': int_or_none(n_entries),
                'playlist_index': playlist_index,
                'playlist_autonumber': i + 1,
            })

            if self._match_entry(entry_copy, incomplete=True) is not None:
                # For compatabilty with youtube-dl. See https://github.com/yt-dlp/yt-dlp/issues/4369
                resolved_entries[i] = (playlist_index, NO_DEFAULT)
                continue

            self.to_screen('[download] Downloading item %s of %s' % (
                self._format_screen(i + 1, self.Styles.ID), self._format_screen(n_entries, self.Styles.EMPHASIS)))

            entry_result = self.__process_iterable_entry(entry, download, collections.ChainMap({
                'playlist_index': playlist_index,
                'playlist_autonumber': i + 1,
            }, extra))
            if not entry_result:
                failures += 1
            if failures >= max_failures:
                self.report_error(
                    f'Skipping the remaining entries in playlist "{title}" since {failures} items failed extraction')
                break
            if keep_resolved_entries:
                resolved_entries[i] = (playlist_index, entry_result)

        # Update with processed data
        ie_result['entries'] = [e for _, e in resolved_entries if e is not NO_DEFAULT]
        ie_result['requested_entries'] = [i for i, e in resolved_entries if e is not NO_DEFAULT]
        if ie_result['requested_entries'] == try_call(lambda: list(range(1, ie_result['playlist_count'] + 1))):
            # Do not set for full playlist
            ie_result.pop('requested_entries')

        # Write the updated info to json
        if _infojson_written is True and self._write_info_json(
                'updated playlist', ie_result,
                self.prepare_filename(ie_copy, 'pl_infojson'), overwrite=True) is None:
            return

        ie_result = self.run_all_pps('playlist', ie_result)
        self.to_screen(f'[download] Finished downloading playlist: {title}')
        return ie_result

    @_handle_extraction_exceptions
    def __process_iterable_entry(self, entry, download, extra_info):
        return self.process_ie_result(
            entry, download=download, extra_info=extra_info)

    def _build_format_filter(self, filter_spec):
        " Returns a function to filter the formats according to the filter_spec "

        OPERATORS = {
            '<': operator.lt,
            '<=': operator.le,
            '>': operator.gt,
            '>=': operator.ge,
            '=': operator.eq,
            '!=': operator.ne,
        }
        operator_rex = re.compile(r'''(?x)\s*
            (?P<key>[\w.-]+)\s*
            (?P<op>%s)(?P<none_inclusive>\s*\?)?\s*
            (?P<value>[0-9.]+(?:[kKmMgGtTpPeEzZyY]i?[Bb]?)?)\s*
            ''' % '|'.join(map(re.escape, OPERATORS.keys())))
        m = operator_rex.fullmatch(filter_spec)
        if m:
            try:
                comparison_value = int(m.group('value'))
            except ValueError:
                comparison_value = parse_filesize(m.group('value'))
                if comparison_value is None:
                    comparison_value = parse_filesize(m.group('value') + 'B')
                if comparison_value is None:
                    raise ValueError(
                        'Invalid value %r in format specification %r' % (
                            m.group('value'), filter_spec))
            op = OPERATORS[m.group('op')]

        if not m:
            STR_OPERATORS = {
                '=': operator.eq,
                '^=': lambda attr, value: attr.startswith(value),
                '$=': lambda attr, value: attr.endswith(value),
                '*=': lambda attr, value: value in attr,
                '~=': lambda attr, value: value.search(attr) is not None
            }
            str_operator_rex = re.compile(r'''(?x)\s*
                (?P<key>[a-zA-Z0-9._-]+)\s*
                (?P<negation>!\s*)?(?P<op>%s)\s*(?P<none_inclusive>\?\s*)?
                (?P<quote>["'])?
                (?P<value>(?(quote)(?:(?!(?P=quote))[^\\]|\\.)+|[\w.-]+))
                (?(quote)(?P=quote))\s*
                ''' % '|'.join(map(re.escape, STR_OPERATORS.keys())))
            m = str_operator_rex.fullmatch(filter_spec)
            if m:
                if m.group('op') == '~=':
                    comparison_value = re.compile(m.group('value'))
                else:
                    comparison_value = re.sub(r'''\\([\\"'])''', r'\1', m.group('value'))
                str_op = STR_OPERATORS[m.group('op')]
                if m.group('negation'):
                    op = lambda attr, value: not str_op(attr, value)
                else:
                    op = str_op

        if not m:
            raise SyntaxError('Invalid filter specification %r' % filter_spec)

        def _filter(f):
            actual_value = f.get(m.group('key'))
            if actual_value is None:
                return m.group('none_inclusive')
            return op(actual_value, comparison_value)
        return _filter

    def _check_formats(self, formats):
        for f in formats:
            self.to_screen('[info] Testing format %s' % f['format_id'])
            path = self.get_output_path('temp')
            if not self._ensure_dir_exists(f'{path}/'):
                continue
            temp_file = tempfile.NamedTemporaryFile(suffix='.tmp', delete=False, dir=path or None)
            temp_file.close()
            try:
                success, _ = self.dl(temp_file.name, f, test=True)
            except (DownloadError, OSError, ValueError) + network_exceptions:
                success = False
            finally:
                if os.path.exists(temp_file.name):
                    try:
                        os.remove(temp_file.name)
                    except OSError:
                        self.report_warning('Unable to delete temporary file "%s"' % temp_file.name)
            if success:
                yield f
            else:
                self.to_screen('[info] Unable to download format %s. Skipping...' % f['format_id'])

    def _default_format_spec(self, info_dict, download=True):

        def can_merge():
            merger = FFmpegMergerPP(self)
            return merger.available and merger.can_merge()

        prefer_best = (
            not self.params.get('simulate')
            and download
            and (
                not can_merge()
                or info_dict.get('is_live') and not self.params.get('live_from_start')
                or self.params['outtmpl']['default'] == '-'))
        compat = (
            prefer_best
            or self.params.get('allow_multiple_audio_streams', False)
            or 'format-spec' in self.params['compat_opts'])

        return (
            'best/bestvideo+bestaudio' if prefer_best
            else 'bestvideo*+bestaudio/best' if not compat
            else 'bestvideo+bestaudio/best')

    def build_format_selector(self, format_spec):
        def syntax_error(note, start):
            message = (
                'Invalid format specification: '
                '{}\n\t{}\n\t{}^'.format(note, format_spec, ' ' * start[1]))
            return SyntaxError(message)

        PICKFIRST = 'PICKFIRST'
        MERGE = 'MERGE'
        SINGLE = 'SINGLE'
        GROUP = 'GROUP'
        FormatSelector = collections.namedtuple('FormatSelector', ['type', 'selector', 'filters'])

        allow_multiple_streams = {'audio': self.params.get('allow_multiple_audio_streams', False),
                                  'video': self.params.get('allow_multiple_video_streams', False)}

        def _parse_filter(tokens):
            filter_parts = []
            for type, string_, start, _, _ in tokens:
                if type == tokenize.OP and string_ == ']':
                    return ''.join(filter_parts)
                else:
                    filter_parts.append(string_)

        def _remove_unused_ops(tokens):
            # Remove operators that we don't use and join them with the surrounding strings.
            # E.g. 'mp4' '-' 'baseline' '-' '16x9' is converted to 'mp4-baseline-16x9'
            ALLOWED_OPS = ('/', '+', ',', '(', ')')
            last_string, last_start, last_end, last_line = None, None, None, None
            for type, string_, start, end, line in tokens:
                if type == tokenize.OP and string_ == '[':
                    if last_string:
                        yield tokenize.NAME, last_string, last_start, last_end, last_line
                        last_string = None
                    yield type, string_, start, end, line
                    # everything inside brackets will be handled by _parse_filter
                    for type, string_, start, end, line in tokens:
                        yield type, string_, start, end, line
                        if type == tokenize.OP and string_ == ']':
                            break
                elif type == tokenize.OP and string_ in ALLOWED_OPS:
                    if last_string:
                        yield tokenize.NAME, last_string, last_start, last_end, last_line
                        last_string = None
                    yield type, string_, start, end, line
                elif type in [tokenize.NAME, tokenize.NUMBER, tokenize.OP]:
                    if not last_string:
                        last_string = string_
                        last_start = start
                        last_end = end
                    else:
                        last_string += string_
            if last_string:
                yield tokenize.NAME, last_string, last_start, last_end, last_line

        def _parse_format_selection(tokens, inside_merge=False, inside_choice=False, inside_group=False):
            selectors = []
            current_selector = None
            for type, string_, start, _, _ in tokens:
                # ENCODING is only defined in python 3.x
                if type == getattr(tokenize, 'ENCODING', None):
                    continue
                elif type in [tokenize.NAME, tokenize.NUMBER]:
                    current_selector = FormatSelector(SINGLE, string_, [])
                elif type == tokenize.OP:
                    if string_ == ')':
                        if not inside_group:
                            # ')' will be handled by the parentheses group
                            tokens.restore_last_token()
                        break
                    elif inside_merge and string_ in ['/', ',']:
                        tokens.restore_last_token()
                        break
                    elif inside_choice and string_ == ',':
                        tokens.restore_last_token()
                        break
                    elif string_ == ',':
                        if not current_selector:
                            raise syntax_error('"," must follow a format selector', start)
                        selectors.append(current_selector)
                        current_selector = None
                    elif string_ == '/':
                        if not current_selector:
                            raise syntax_error('"/" must follow a format selector', start)
                        first_choice = current_selector
                        second_choice = _parse_format_selection(tokens, inside_choice=True)
                        current_selector = FormatSelector(PICKFIRST, (first_choice, second_choice), [])
                    elif string_ == '[':
                        if not current_selector:
                            current_selector = FormatSelector(SINGLE, 'best', [])
                        format_filter = _parse_filter(tokens)
                        current_selector.filters.append(format_filter)
                    elif string_ == '(':
                        if current_selector:
                            raise syntax_error('Unexpected "("', start)
                        group = _parse_format_selection(tokens, inside_group=True)
                        current_selector = FormatSelector(GROUP, group, [])
                    elif string_ == '+':
                        if not current_selector:
                            raise syntax_error('Unexpected "+"', start)
                        selector_1 = current_selector
                        selector_2 = _parse_format_selection(tokens, inside_merge=True)
                        if not selector_2:
                            raise syntax_error('Expected a selector', start)
                        current_selector = FormatSelector(MERGE, (selector_1, selector_2), [])
                    else:
                        raise syntax_error(f'Operator not recognized: "{string_}"', start)
                elif type == tokenize.ENDMARKER:
                    break
            if current_selector:
                selectors.append(current_selector)
            return selectors

        def _merge(formats_pair):
            format_1, format_2 = formats_pair

            formats_info = []
            formats_info.extend(format_1.get('requested_formats', (format_1,)))
            formats_info.extend(format_2.get('requested_formats', (format_2,)))

            if not allow_multiple_streams['video'] or not allow_multiple_streams['audio']:
                get_no_more = {'video': False, 'audio': False}
                for (i, fmt_info) in enumerate(formats_info):
                    if fmt_info.get('acodec') == fmt_info.get('vcodec') == 'none':
                        formats_info.pop(i)
                        continue
                    for aud_vid in ['audio', 'video']:
                        if not allow_multiple_streams[aud_vid] and fmt_info.get(aud_vid[0] + 'codec') != 'none':
                            if get_no_more[aud_vid]:
                                formats_info.pop(i)
                                break
                            get_no_more[aud_vid] = True

            if len(formats_info) == 1:
                return formats_info[0]

            video_fmts = [fmt_info for fmt_info in formats_info if fmt_info.get('vcodec') != 'none']
            audio_fmts = [fmt_info for fmt_info in formats_info if fmt_info.get('acodec') != 'none']

            the_only_video = video_fmts[0] if len(video_fmts) == 1 else None
            the_only_audio = audio_fmts[0] if len(audio_fmts) == 1 else None

            output_ext = get_compatible_ext(
                vcodecs=[f.get('vcodec') for f in video_fmts],
                acodecs=[f.get('acodec') for f in audio_fmts],
                vexts=[f['ext'] for f in video_fmts],
                aexts=[f['ext'] for f in audio_fmts],
                preferences=(try_call(lambda: self.params['merge_output_format'].split('/'))
                             or self.params.get('prefer_free_formats') and ('webm', 'mkv')))

            filtered = lambda *keys: filter(None, (traverse_obj(fmt, *keys) for fmt in formats_info))

            new_dict = {
                'requested_formats': formats_info,
                'format': '+'.join(filtered('format')),
                'format_id': '+'.join(filtered('format_id')),
                'ext': output_ext,
                'protocol': '+'.join(map(determine_protocol, formats_info)),
                'language': '+'.join(orderedSet(filtered('language'))) or None,
                'format_note': '+'.join(orderedSet(filtered('format_note'))) or None,
                'filesize_approx': sum(filtered('filesize', 'filesize_approx')) or None,
                'tbr': sum(filtered('tbr', 'vbr', 'abr')),
            }

            if the_only_video:
                new_dict.update({
                    'width': the_only_video.get('width'),
                    'height': the_only_video.get('height'),
                    'resolution': the_only_video.get('resolution') or self.format_resolution(the_only_video),
                    'fps': the_only_video.get('fps'),
                    'dynamic_range': the_only_video.get('dynamic_range'),
                    'vcodec': the_only_video.get('vcodec'),
                    'vbr': the_only_video.get('vbr'),
                    'stretched_ratio': the_only_video.get('stretched_ratio'),
                    'aspect_ratio': the_only_video.get('aspect_ratio'),
                })

            if the_only_audio:
                new_dict.update({
                    'acodec': the_only_audio.get('acodec'),
                    'abr': the_only_audio.get('abr'),
                    'asr': the_only_audio.get('asr'),
                    'audio_channels': the_only_audio.get('audio_channels')
                })

            return new_dict

        def _check_formats(formats):
            if self.params.get('check_formats') == 'selected':
                yield from self._check_formats(formats)
                return
            elif (self.params.get('check_formats') is not None
                    or self.params.get('allow_unplayable_formats')):
                yield from formats
                return

            for f in formats:
                if f.get('has_drm'):
                    yield from self._check_formats([f])
                else:
                    yield f

        def _build_selector_function(selector):
            if isinstance(selector, list):  # ,
                fs = [_build_selector_function(s) for s in selector]

                def selector_function(ctx):
                    for f in fs:
                        yield from f(ctx)
                return selector_function

            elif selector.type == GROUP:  # ()
                selector_function = _build_selector_function(selector.selector)

            elif selector.type == PICKFIRST:  # /
                fs = [_build_selector_function(s) for s in selector.selector]

                def selector_function(ctx):
                    for f in fs:
                        picked_formats = list(f(ctx))
                        if picked_formats:
                            return picked_formats
                    return []

            elif selector.type == MERGE:  # +
                selector_1, selector_2 = map(_build_selector_function, selector.selector)

                def selector_function(ctx):
                    for pair in itertools.product(selector_1(ctx), selector_2(ctx)):
                        yield _merge(pair)

            elif selector.type == SINGLE:  # atom
                format_spec = selector.selector or 'best'

                # TODO: Add allvideo, allaudio etc by generalizing the code with best/worst selector
                if format_spec == 'all':
                    def selector_function(ctx):
                        yield from _check_formats(ctx['formats'][::-1])
                elif format_spec == 'mergeall':
                    def selector_function(ctx):
                        formats = list(_check_formats(
                            f for f in ctx['formats'] if f.get('vcodec') != 'none' or f.get('acodec') != 'none'))
                        if not formats:
                            return
                        merged_format = formats[-1]
                        for f in formats[-2::-1]:
                            merged_format = _merge((merged_format, f))
                        yield merged_format

                else:
                    format_fallback, seperate_fallback, format_reverse, format_idx = False, None, True, 1
                    mobj = re.match(
                        r'(?P<bw>best|worst|b|w)(?P<type>video|audio|v|a)?(?P<mod>\*)?(?:\.(?P<n>[1-9]\d*))?$',
                        format_spec)
                    if mobj is not None:
                        format_idx = int_or_none(mobj.group('n'), default=1)
                        format_reverse = mobj.group('bw')[0] == 'b'
                        format_type = (mobj.group('type') or [None])[0]
                        not_format_type = {'v': 'a', 'a': 'v'}.get(format_type)
                        format_modified = mobj.group('mod') is not None

                        format_fallback = not format_type and not format_modified  # for b, w
                        _filter_f = (
                            (lambda f: f.get('%scodec' % format_type) != 'none')
                            if format_type and format_modified  # bv*, ba*, wv*, wa*
                            else (lambda f: f.get('%scodec' % not_format_type) == 'none')
                            if format_type  # bv, ba, wv, wa
                            else (lambda f: f.get('vcodec') != 'none' and f.get('acodec') != 'none')
                            if not format_modified  # b, w
                            else lambda f: True)  # b*, w*
                        filter_f = lambda f: _filter_f(f) and (
                            f.get('vcodec') != 'none' or f.get('acodec') != 'none')
                    else:
                        if format_spec in self._format_selection_exts['audio']:
                            filter_f = lambda f: f.get('ext') == format_spec and f.get('acodec') != 'none'
                        elif format_spec in self._format_selection_exts['video']:
                            filter_f = lambda f: f.get('ext') == format_spec and f.get('acodec') != 'none' and f.get('vcodec') != 'none'
                            seperate_fallback = lambda f: f.get('ext') == format_spec and f.get('vcodec') != 'none'
                        elif format_spec in self._format_selection_exts['storyboards']:
                            filter_f = lambda f: f.get('ext') == format_spec and f.get('acodec') == 'none' and f.get('vcodec') == 'none'
                        else:
                            filter_f = lambda f: f.get('format_id') == format_spec  # id

                    def selector_function(ctx):
                        formats = list(ctx['formats'])
                        matches = list(filter(filter_f, formats)) if filter_f is not None else formats
                        if not matches:
                            if format_fallback and ctx['incomplete_formats']:
                                # for extractors with incomplete formats (audio only (soundcloud)
                                # or video only (imgur)) best/worst will fallback to
                                # best/worst {video,audio}-only format
                                matches = formats
                            elif seperate_fallback and not ctx['has_merged_format']:
                                # for compatibility with youtube-dl when there is no pre-merged format
                                matches = list(filter(seperate_fallback, formats))
                        matches = LazyList(_check_formats(matches[::-1 if format_reverse else 1]))
                        try:
                            yield matches[format_idx - 1]
                        except LazyList.IndexError:
                            return

            filters = [self._build_format_filter(f) for f in selector.filters]

            def final_selector(ctx):
                ctx_copy = dict(ctx)
                for _filter in filters:
                    ctx_copy['formats'] = list(filter(_filter, ctx_copy['formats']))
                return selector_function(ctx_copy)
            return final_selector

        stream = io.BytesIO(format_spec.encode())
        try:
            tokens = list(_remove_unused_ops(tokenize.tokenize(stream.readline)))
        except tokenize.TokenError:
            raise syntax_error('Missing closing/opening brackets or parenthesis', (0, len(format_spec)))

        class TokenIterator:
            def __init__(self, tokens):
                self.tokens = tokens
                self.counter = 0

            def __iter__(self):
                return self

            def __next__(self):
                if self.counter >= len(self.tokens):
                    raise StopIteration()
                value = self.tokens[self.counter]
                self.counter += 1
                return value

            next = __next__

            def restore_last_token(self):
                self.counter -= 1

        parsed_selector = _parse_format_selection(iter(TokenIterator(tokens)))
        return _build_selector_function(parsed_selector)

    def _calc_headers(self, info_dict, load_cookies=False):
        res = HTTPHeaderDict(self.params['http_headers'], info_dict.get('http_headers'))
        clean_headers(res)

        if load_cookies:  # For --load-info-json
            self._load_cookies(res.get('Cookie'), autoscope=info_dict['url'])  # compat
            self._load_cookies(info_dict.get('cookies'), autoscope=False)
        # The `Cookie` header is removed to prevent leaks and unscoped cookies.
        # See: https://github.com/yt-dlp/yt-dlp/security/advisories/GHSA-v8mc-9377-rwjj
        res.pop('Cookie', None)
        cookies = self.cookiejar.get_cookies_for_url(info_dict['url'])
        if cookies:
            encoder = LenientSimpleCookie()
            values = []
            for cookie in cookies:
                _, value = encoder.value_encode(cookie.value)
                values.append(f'{cookie.name}={value}')
                if cookie.domain:
                    values.append(f'Domain={cookie.domain}')
                if cookie.path:
                    values.append(f'Path={cookie.path}')
                if cookie.secure:
                    values.append('Secure')
                if cookie.expires:
                    values.append(f'Expires={cookie.expires}')
                if cookie.version:
                    values.append(f'Version={cookie.version}')
            info_dict['cookies'] = '; '.join(values)

        if 'X-Forwarded-For' not in res:
            x_forwarded_for_ip = info_dict.get('__x_forwarded_for_ip')
            if x_forwarded_for_ip:
                res['X-Forwarded-For'] = x_forwarded_for_ip

        return res

    def _calc_cookies(self, url):
        self.deprecation_warning('"YoutubeDL._calc_cookies" is deprecated and may be removed in a future version')
        return self.cookiejar.get_cookie_header(url)

    def _sort_thumbnails(self, thumbnails):
        thumbnails.sort(key=lambda t: (
            t.get('preference') if t.get('preference') is not None else -1,
            t.get('width') if t.get('width') is not None else -1,
            t.get('height') if t.get('height') is not None else -1,
            t.get('id') if t.get('id') is not None else '',
            t.get('url')))

    def _sanitize_thumbnails(self, info_dict):
        thumbnails = info_dict.get('thumbnails')
        if thumbnails is None:
            thumbnail = info_dict.get('thumbnail')
            if thumbnail:
                info_dict['thumbnails'] = thumbnails = [{'url': thumbnail}]
        if not thumbnails:
            return

        def check_thumbnails(thumbnails):
            for t in thumbnails:
                self.to_screen(f'[info] Testing thumbnail {t["id"]}')
                try:
                    self.urlopen(HEADRequest(t['url']))
                except network_exceptions as err:
                    self.to_screen(f'[info] Unable to connect to thumbnail {t["id"]} URL {t["url"]!r} - {err}. Skipping...')
                    continue
                yield t

        self._sort_thumbnails(thumbnails)
        for i, t in enumerate(thumbnails):
            if t.get('id') is None:
                t['id'] = '%d' % i
            if t.get('width') and t.get('height'):
                t['resolution'] = '%dx%d' % (t['width'], t['height'])
            t['url'] = sanitize_url(t['url'])

        if self.params.get('check_formats') is True:
            info_dict['thumbnails'] = LazyList(check_thumbnails(thumbnails[::-1]), reverse=True)
        else:
            info_dict['thumbnails'] = thumbnails

    def _fill_common_fields(self, info_dict, final=True):
        # TODO: move sanitization here
        if final:
            title = info_dict['fulltitle'] = info_dict.get('title')
            if not title:
                if title == '':
                    self.write_debug('Extractor gave empty title. Creating a generic title')
                else:
                    self.report_warning('Extractor failed to obtain "title". Creating a generic title instead')
                info_dict['title'] = f'{info_dict["extractor"].replace(":", "-")} video #{info_dict["id"]}'

        if info_dict.get('duration') is not None:
            info_dict['duration_string'] = formatSeconds(info_dict['duration'])

        for ts_key, date_key in (
                ('timestamp', 'upload_date'),
                ('release_timestamp', 'release_date'),
                ('modified_timestamp', 'modified_date'),
        ):
            if info_dict.get(date_key) is None and info_dict.get(ts_key) is not None:
                # Working around out-of-range timestamp values (e.g. negative ones on Windows,
                # see http://bugs.python.org/issue1646728)
                with contextlib.suppress(ValueError, OverflowError, OSError):
                    upload_date = datetime.datetime.fromtimestamp(info_dict[ts_key], datetime.timezone.utc)
                    info_dict[date_key] = upload_date.strftime('%Y%m%d')

        live_keys = ('is_live', 'was_live')
        live_status = info_dict.get('live_status')
        if live_status is None:
            for key in live_keys:
                if info_dict.get(key) is False:
                    continue
                if info_dict.get(key):
                    live_status = key
                break
            if all(info_dict.get(key) is False for key in live_keys):
                live_status = 'not_live'
        if live_status:
            info_dict['live_status'] = live_status
            for key in live_keys:
                if info_dict.get(key) is None:
                    info_dict[key] = (live_status == key)
        if live_status == 'post_live':
            info_dict['was_live'] = True

        # Auto generate title fields corresponding to the *_number fields when missing
        # in order to always have clean titles. This is very common for TV series.
        for field in ('chapter', 'season', 'episode'):
            if final and info_dict.get('%s_number' % field) is not None and not info_dict.get(field):
                info_dict[field] = '%s %d' % (field.capitalize(), info_dict['%s_number' % field])

    def _raise_pending_errors(self, info):
        err = info.pop('__pending_error', None)
        if err:
            self.report_error(err, tb=False)

    def sort_formats(self, info_dict):
        formats = self._get_formats(info_dict)
        formats.sort(key=FormatSorter(
            self, info_dict.get('_format_sort_fields') or []).calculate_preference)

    def process_video_result(self, info_dict, download=True):
        assert info_dict.get('_type', 'video') == 'video'
        self._num_videos += 1

        if 'id' not in info_dict:
            raise ExtractorError('Missing "id" field in extractor result', ie=info_dict['extractor'])
        elif not info_dict.get('id'):
            raise ExtractorError('Extractor failed to obtain "id"', ie=info_dict['extractor'])

        def report_force_conversion(field, field_not, conversion):
            self.report_warning(
                '"%s" field is not %s - forcing %s conversion, there is an error in extractor'
                % (field, field_not, conversion))

        def sanitize_string_field(info, string_field):
            field = info.get(string_field)
            if field is None or isinstance(field, str):
                return
            report_force_conversion(string_field, 'a string', 'string')
            info[string_field] = str(field)

        def sanitize_numeric_fields(info):
            for numeric_field in self._NUMERIC_FIELDS:
                field = info.get(numeric_field)
                if field is None or isinstance(field, (int, float)):
                    continue
                report_force_conversion(numeric_field, 'numeric', 'int')
                info[numeric_field] = int_or_none(field)

        sanitize_string_field(info_dict, 'id')
        sanitize_numeric_fields(info_dict)
        if info_dict.get('section_end') and info_dict.get('section_start') is not None:
            info_dict['duration'] = round(info_dict['section_end'] - info_dict['section_start'], 3)
        if (info_dict.get('duration') or 0) <= 0 and info_dict.pop('duration', None):
            self.report_warning('"duration" field is negative, there is an error in extractor')

        chapters = info_dict.get('chapters') or []
        if chapters and chapters[0].get('start_time'):
            chapters.insert(0, {'start_time': 0})

        dummy_chapter = {'end_time': 0, 'start_time': info_dict.get('duration')}
        for idx, (prev, current, next_) in enumerate(zip(
                (dummy_chapter, *chapters), chapters, (*chapters[1:], dummy_chapter)), 1):
            if current.get('start_time') is None:
                current['start_time'] = prev.get('end_time')
            if not current.get('end_time'):
                current['end_time'] = next_.get('start_time')
            if not current.get('title'):
                current['title'] = f'<Untitled Chapter {idx}>'

        if 'playlist' not in info_dict:
            # It isn't part of a playlist
            info_dict['playlist'] = None
            info_dict['playlist_index'] = None

        self._sanitize_thumbnails(info_dict)

        thumbnail = info_dict.get('thumbnail')
        thumbnails = info_dict.get('thumbnails')
        if thumbnail:
            info_dict['thumbnail'] = sanitize_url(thumbnail)
        elif thumbnails:
            info_dict['thumbnail'] = thumbnails[-1]['url']

        if info_dict.get('display_id') is None and 'id' in info_dict:
            info_dict['display_id'] = info_dict['id']

        self._fill_common_fields(info_dict)

        for cc_kind in ('subtitles', 'automatic_captions'):
            cc = info_dict.get(cc_kind)
            if cc:
                for _, subtitle in cc.items():
                    for subtitle_format in subtitle:
                        if subtitle_format.get('url'):
                            subtitle_format['url'] = sanitize_url(subtitle_format['url'])
                        if subtitle_format.get('ext') is None:
                            subtitle_format['ext'] = determine_ext(subtitle_format['url']).lower()

        automatic_captions = info_dict.get('automatic_captions')
        subtitles = info_dict.get('subtitles')

        info_dict['requested_subtitles'] = self.process_subtitles(
            info_dict['id'], subtitles, automatic_captions)

        formats = self._get_formats(info_dict)

        # Backward compatibility with InfoExtractor._sort_formats
        field_preference = (formats or [{}])[0].pop('__sort_fields', None)
        if field_preference:
            info_dict['_format_sort_fields'] = field_preference

        info_dict['_has_drm'] = any(  # or None ensures --clean-infojson removes it
            f.get('has_drm') and f['has_drm'] != 'maybe' for f in formats) or None
        if not self.params.get('allow_unplayable_formats'):
            formats = [f for f in formats if not f.get('has_drm') or f['has_drm'] == 'maybe']

        if formats and all(f.get('acodec') == f.get('vcodec') == 'none' for f in formats):
            self.report_warning(
                f'{"This video is DRM protected and " if info_dict["_has_drm"] else ""}'
                'only images are available for download. Use --list-formats to see them'.capitalize())

        get_from_start = not info_dict.get('is_live') or bool(self.params.get('live_from_start'))
        if not get_from_start:
            info_dict['title'] += ' ' + datetime.datetime.now().strftime('%Y-%m-%d %H:%M')
        if info_dict.get('is_live') and formats:
            formats = [f for f in formats if bool(f.get('is_from_start')) == get_from_start]
            if get_from_start and not formats:
                self.raise_no_formats(info_dict, msg=(
                    '--live-from-start is passed, but there are no formats that can be downloaded from the start. '
                    'If you want to download from the current time, use --no-live-from-start'))

        def is_wellformed(f):
            url = f.get('url')
            if not url:
                self.report_warning(
                    '"url" field is missing or empty - skipping format, '
                    'there is an error in extractor')
                return False
            if isinstance(url, bytes):
                sanitize_string_field(f, 'url')
            return True

        # Filter out malformed formats for better extraction robustness
        formats = list(filter(is_wellformed, formats or []))

        if not formats:
            self.raise_no_formats(info_dict)

        for format in formats:
            sanitize_string_field(format, 'format_id')
            sanitize_numeric_fields(format)
            format['url'] = sanitize_url(format['url'])
            if format.get('ext') is None:
                format['ext'] = determine_ext(format['url']).lower()
            if format.get('protocol') is None:
                format['protocol'] = determine_protocol(format)
            if format.get('resolution') is None:
                format['resolution'] = self.format_resolution(format, default=None)
            if format.get('dynamic_range') is None and format.get('vcodec') != 'none':
                format['dynamic_range'] = 'SDR'
            if format.get('aspect_ratio') is None:
                format['aspect_ratio'] = try_call(lambda: round(format['width'] / format['height'], 2))
            if (not format.get('manifest_url')  # For fragmented formats, "tbr" is often max bitrate and not average
                    and info_dict.get('duration') and format.get('tbr')
                    and not format.get('filesize') and not format.get('filesize_approx')):
                format['filesize_approx'] = int(info_dict['duration'] * format['tbr'] * (1024 / 8))
            format['http_headers'] = self._calc_headers(collections.ChainMap(format, info_dict), load_cookies=True)

        # Safeguard against old/insecure infojson when using --load-info-json
        if info_dict.get('http_headers'):
            info_dict['http_headers'] = HTTPHeaderDict(info_dict['http_headers'])
            info_dict['http_headers'].pop('Cookie', None)

        # This is copied to http_headers by the above _calc_headers and can now be removed
        if '__x_forwarded_for_ip' in info_dict:
            del info_dict['__x_forwarded_for_ip']

        self.sort_formats({
            'formats': formats,
            '_format_sort_fields': info_dict.get('_format_sort_fields')
        })

        # Sanitize and group by format_id
        formats_dict = {}
        for i, format in enumerate(formats):
            if not format.get('format_id'):
                format['format_id'] = str(i)
            else:
                # Sanitize format_id from characters used in format selector expression
                format['format_id'] = re.sub(r'[\s,/+\[\]()]', '_', format['format_id'])
            formats_dict.setdefault(format['format_id'], []).append(format)

        # Make sure all formats have unique format_id
        common_exts = set(itertools.chain(*self._format_selection_exts.values()))
        for format_id, ambiguous_formats in formats_dict.items():
            ambigious_id = len(ambiguous_formats) > 1
            for i, format in enumerate(ambiguous_formats):
                if ambigious_id:
                    format['format_id'] = '%s-%d' % (format_id, i)
                # Ensure there is no conflict between id and ext in format selection
                # See https://github.com/yt-dlp/yt-dlp/issues/1282
                if format['format_id'] != format['ext'] and format['format_id'] in common_exts:
                    format['format_id'] = 'f%s' % format['format_id']

                if format.get('format') is None:
                    format['format'] = '{id} - {res}{note}'.format(
                        id=format['format_id'],
                        res=self.format_resolution(format),
                        note=format_field(format, 'format_note', ' (%s)'),
                    )

        if self.params.get('check_formats') is True:
            formats = LazyList(self._check_formats(formats[::-1]), reverse=True)

        if not formats or formats[0] is not info_dict:
            # only set the 'formats' fields if the original info_dict list them
            # otherwise we end up with a circular reference, the first (and unique)
            # element in the 'formats' field in info_dict is info_dict itself,
            # which can't be exported to json
            info_dict['formats'] = formats

        info_dict, _ = self.pre_process(info_dict)

        if self._match_entry(info_dict, incomplete=self._format_fields) is not None:
            return info_dict

        self.post_extract(info_dict)
        info_dict, _ = self.pre_process(info_dict, 'after_filter')

        # The pre-processors may have modified the formats
        formats = self._get_formats(info_dict)

        list_only = self.params.get('simulate') == 'list_only'
        interactive_format_selection = not list_only and self.format_selector == '-'
        if self.params.get('list_thumbnails'):
            self.list_thumbnails(info_dict)
        if self.params.get('listsubtitles'):
            if 'automatic_captions' in info_dict:
                self.list_subtitles(
                    info_dict['id'], automatic_captions, 'automatic captions')
            self.list_subtitles(info_dict['id'], subtitles, 'subtitles')
        if self.params.get('listformats') or interactive_format_selection:
            self.list_formats(info_dict)
        if list_only:
            # Without this printing, -F --print-json will not work
            self.__forced_printings(info_dict)
            return info_dict

        format_selector = self.format_selector
        while True:
            if interactive_format_selection:
                req_format = input(self._format_screen('\nEnter format selector ', self.Styles.EMPHASIS)
                                   + '(Press ENTER for default, or Ctrl+C to quit)'
                                   + self._format_screen(': ', self.Styles.EMPHASIS))
                try:
                    format_selector = self.build_format_selector(req_format) if req_format else None
                except SyntaxError as err:
                    self.report_error(err, tb=False, is_error=False)
                    continue

            if format_selector is None:
                req_format = self._default_format_spec(info_dict, download=download)
                self.write_debug(f'Default format spec: {req_format}')
                format_selector = self.build_format_selector(req_format)

            formats_to_download = list(format_selector({
                'formats': formats,
                'has_merged_format': any('none' not in (f.get('acodec'), f.get('vcodec')) for f in formats),
                'incomplete_formats': (all(f.get('vcodec') == 'none' for f in formats)  # No formats with video
                                       or all(f.get('acodec') == 'none' for f in formats)),  # OR, No formats with audio
            }))
            if interactive_format_selection and not formats_to_download:
                self.report_error('Requested format is not available', tb=False, is_error=False)
                continue
            break

        if not formats_to_download:
            if not self.params.get('ignore_no_formats_error'):
                raise ExtractorError(
                    'Requested format is not available. Use --list-formats for a list of available formats',
                    expected=True, video_id=info_dict['id'], ie=info_dict['extractor'])
            self.report_warning('Requested format is not available')
            # Process what we can, even without any available formats.
            formats_to_download = [{}]

        requested_ranges = tuple(self.params.get('download_ranges', lambda *_: [{}])(info_dict, self))
        best_format, downloaded_formats = formats_to_download[-1], []
        if download:
            if best_format and requested_ranges:
                def to_screen(*msg):
                    self.to_screen(f'[info] {info_dict["id"]}: {" ".join(", ".join(variadic(m)) for m in msg)}')

                to_screen(f'Downloading {len(formats_to_download)} format(s):',
                          (f['format_id'] for f in formats_to_download))
                if requested_ranges != ({}, ):
                    to_screen(f'Downloading {len(requested_ranges)} time ranges:',
                              (f'{c["start_time"]:.1f}-{c["end_time"]:.1f}' for c in requested_ranges))
            max_downloads_reached = False

            for fmt, chapter in itertools.product(formats_to_download, requested_ranges):
                new_info = self._copy_infodict(info_dict)
                new_info.update(fmt)
                offset, duration = info_dict.get('section_start') or 0, info_dict.get('duration') or float('inf')
                end_time = offset + min(chapter.get('end_time', duration), duration)
                # duration may not be accurate. So allow deviations <1sec
                if end_time == float('inf') or end_time > offset + duration + 1:
                    end_time = None
                if chapter or offset:
                    new_info.update({
                        'section_start': offset + chapter.get('start_time', 0),
                        'section_end': end_time,
                        'section_title': chapter.get('title'),
                        'section_number': chapter.get('index'),
                    })
                downloaded_formats.append(new_info)
                try:
                    self.process_info(new_info)
                except MaxDownloadsReached:
                    max_downloads_reached = True
                self._raise_pending_errors(new_info)
                # Remove copied info
                for key, val in tuple(new_info.items()):
                    if info_dict.get(key) == val:
                        new_info.pop(key)
                if max_downloads_reached:
                    break

            write_archive = {f.get('__write_download_archive', False) for f in downloaded_formats}
            assert write_archive.issubset({True, False, 'ignore'})
            if True in write_archive and False not in write_archive:
                self.record_download_archive(info_dict)

            info_dict['requested_downloads'] = downloaded_formats
            info_dict = self.run_all_pps('after_video', info_dict)
            if max_downloads_reached:
                raise MaxDownloadsReached()

        # We update the info dict with the selected best quality format (backwards compatibility)
        info_dict.update(best_format)
        return info_dict

    def process_subtitles(self, video_id, normal_subtitles, automatic_captions):
        """Select the requested subtitles and their format"""
        available_subs, normal_sub_langs = {}, []
        if normal_subtitles and self.params.get('writesubtitles'):
            available_subs.update(normal_subtitles)
            normal_sub_langs = tuple(normal_subtitles.keys())
        if automatic_captions and self.params.get('writeautomaticsub'):
            for lang, cap_info in automatic_captions.items():
                if lang not in available_subs:
                    available_subs[lang] = cap_info

        if not available_subs or (
                not self.params.get('writesubtitles')
                and not self.params.get('writeautomaticsub')):
            return None

        all_sub_langs = tuple(available_subs.keys())
        if self.params.get('allsubtitles', False):
            requested_langs = all_sub_langs
        elif self.params.get('subtitleslangs', False):
            try:
                requested_langs = orderedSet_from_options(
                    self.params.get('subtitleslangs'), {'all': all_sub_langs}, use_regex=True)
            except re.error as e:
                raise ValueError(f'Wrong regex for subtitlelangs: {e.pattern}')
        else:
            requested_langs = LazyList(itertools.chain(
                ['en'] if 'en' in normal_sub_langs else [],
                filter(lambda f: f.startswith('en'), normal_sub_langs),
                ['en'] if 'en' in all_sub_langs else [],
                filter(lambda f: f.startswith('en'), all_sub_langs),
                normal_sub_langs, all_sub_langs,
            ))[:1]
        if requested_langs:
            self.to_screen(f'[info] {video_id}: Downloading subtitles: {", ".join(requested_langs)}')

        formats_query = self.params.get('subtitlesformat', 'best')
        formats_preference = formats_query.split('/') if formats_query else []
        subs = {}
        for lang in requested_langs:
            formats = available_subs.get(lang)
            if formats is None:
                self.report_warning(f'{lang} subtitles not available for {video_id}')
                continue
            for ext in formats_preference:
                if ext == 'best':
                    f = formats[-1]
                    break
                matches = list(filter(lambda f: f['ext'] == ext, formats))
                if matches:
                    f = matches[-1]
                    break
            else:
                f = formats[-1]
                self.report_warning(
                    'No subtitle format found matching "%s" for language %s, '
                    'using %s' % (formats_query, lang, f['ext']))
            subs[lang] = f
        return subs

    def _forceprint(self, key, info_dict):
        if info_dict is None:
            return
        info_copy = info_dict.copy()
        info_copy.setdefault('filename', self.prepare_filename(info_dict))
        if info_dict.get('requested_formats') is not None:
            # For RTMP URLs, also include the playpath
            info_copy['urls'] = '\n'.join(f['url'] + f.get('play_path', '') for f in info_dict['requested_formats'])
        elif info_dict.get('url'):
            info_copy['urls'] = info_dict['url'] + info_dict.get('play_path', '')
        info_copy['formats_table'] = self.render_formats_table(info_dict)
        info_copy['thumbnails_table'] = self.render_thumbnails_table(info_dict)
        info_copy['subtitles_table'] = self.render_subtitles_table(info_dict.get('id'), info_dict.get('subtitles'))
        info_copy['automatic_captions_table'] = self.render_subtitles_table(info_dict.get('id'), info_dict.get('automatic_captions'))

        def format_tmpl(tmpl):
            mobj = re.fullmatch(r'([\w.:,]|-\d|(?P<dict>{([\w.:,]|-\d)+}))+=?', tmpl)
            if not mobj:
                return tmpl

            fmt = '%({})s'
            if tmpl.startswith('{'):
                tmpl, fmt = f'.{tmpl}', '%({})j'
            if tmpl.endswith('='):
                tmpl, fmt = tmpl[:-1], '{0} = %({0})#j'
            return '\n'.join(map(fmt.format, [tmpl] if mobj.group('dict') else tmpl.split(',')))

        for tmpl in self.params['forceprint'].get(key, []):
            self.to_stdout(self.evaluate_outtmpl(format_tmpl(tmpl), info_copy))

        for tmpl, file_tmpl in self.params['print_to_file'].get(key, []):
            filename = self.prepare_filename(info_dict, outtmpl=file_tmpl)
            tmpl = format_tmpl(tmpl)
            self.to_screen(f'[info] Writing {tmpl!r} to: {filename}')
            if self._ensure_dir_exists(filename):
                with open(filename, 'a', encoding='utf-8', newline='') as f:
                    f.write(self.evaluate_outtmpl(tmpl, info_copy) + os.linesep)

        return info_copy

    def __forced_printings(self, info_dict, filename=None, incomplete=True):
        if (self.params.get('forcejson')
                or self.params['forceprint'].get('video')
                or self.params['print_to_file'].get('video')):
            self.post_extract(info_dict)
        if filename:
            info_dict['filename'] = filename
        info_copy = self._forceprint('video', info_dict)

        def print_field(field, actual_field=None, optional=False):
            if actual_field is None:
                actual_field = field
            if self.params.get(f'force{field}') and (
                    info_copy.get(field) is not None or (not optional and not incomplete)):
                self.to_stdout(info_copy[actual_field])

        print_field('title')
        print_field('id')
        print_field('url', 'urls')
        print_field('thumbnail', optional=True)
        print_field('description', optional=True)
        print_field('filename')
        if self.params.get('forceduration') and info_copy.get('duration') is not None:
            self.to_stdout(formatSeconds(info_copy['duration']))
        print_field('format')

        if self.params.get('forcejson'):
            self.to_stdout(json.dumps(self.sanitize_info(info_dict)))

    def dl(self, name, info, subtitle=False, test=False):
        if not info.get('url'):
            self.raise_no_formats(info, True)

        if test:
            verbose = self.params.get('verbose')
            params = {
                'test': True,
                'quiet': self.params.get('quiet') or not verbose,
                'verbose': verbose,
                'noprogress': not verbose,
                'nopart': True,
                'skip_unavailable_fragments': False,
                'keep_fragments': False,
                'overwrites': True,
                '_no_ytdl_file': True,
            }
        else:
            params = self.params
        fd = get_suitable_downloader(info, params, to_stdout=(name == '-'))(self, params)
        if not test:
            for ph in self._progress_hooks:
                fd.add_progress_hook(ph)
            urls = '", "'.join(
                (f['url'].split(',')[0] + ',<data>' if f['url'].startswith('data:') else f['url'])
                for f in info.get('requested_formats', []) or [info])
            self.write_debug(f'Invoking {fd.FD_NAME} downloader on "{urls}"')

        # Note: Ideally info should be a deep-copied so that hooks cannot modify it.
        # But it may contain objects that are not deep-copyable
        new_info = self._copy_infodict(info)
        if new_info.get('http_headers') is None:
            new_info['http_headers'] = self._calc_headers(new_info)
        return fd.download(name, new_info, subtitle)

    def existing_file(self, filepaths, *, default_overwrite=True):
        existing_files = list(filter(os.path.exists, orderedSet(filepaths)))
        if existing_files and not self.params.get('overwrites', default_overwrite):
            return existing_files[0]

        for file in existing_files:
            self.report_file_delete(file)
            os.remove(file)
        return None

    def process_info(self, info_dict):
        """Process a single resolved IE result. (Modifies it in-place)"""

        assert info_dict.get('_type', 'video') == 'video'
        original_infodict = info_dict

        if 'format' not in info_dict and 'ext' in info_dict:
            info_dict['format'] = info_dict['ext']

        if self._match_entry(info_dict) is not None:
            info_dict['__write_download_archive'] = 'ignore'
            return

        # Does nothing under normal operation - for backward compatibility of process_info
        self.post_extract(info_dict)

        def replace_info_dict(new_info):
            nonlocal info_dict
            if new_info == info_dict:
                return
            info_dict.clear()
            info_dict.update(new_info)

        new_info, _ = self.pre_process(info_dict, 'video')
        replace_info_dict(new_info)
        self._num_downloads += 1

        # info_dict['_filename'] needs to be set for backward compatibility
        info_dict['_filename'] = full_filename = self.prepare_filename(info_dict, warn=True)
        temp_filename = self.prepare_filename(info_dict, 'temp')
        files_to_move = {}

        # Forced printings
        self.__forced_printings(info_dict, full_filename, incomplete=('format' not in info_dict))

        def check_max_downloads():
            if self._num_downloads >= float(self.params.get('max_downloads') or 'inf'):
                raise MaxDownloadsReached()

        if self.params.get('simulate'):
            info_dict['__write_download_archive'] = self.params.get('force_write_download_archive')
            check_max_downloads()
            return

        if full_filename is None:
            return
        if not self._ensure_dir_exists(encodeFilename(full_filename)):
            return
        if not self._ensure_dir_exists(encodeFilename(temp_filename)):
            return

        if self._write_description('video', info_dict,
                                   self.prepare_filename(info_dict, 'description')) is None:
            return

        sub_files = self._write_subtitles(info_dict, temp_filename)
        if sub_files is None:
            return
        files_to_move.update(dict(sub_files))

        thumb_files = self._write_thumbnails(
            'video', info_dict, temp_filename, self.prepare_filename(info_dict, 'thumbnail'))
        if thumb_files is None:
            return
        files_to_move.update(dict(thumb_files))

        infofn = self.prepare_filename(info_dict, 'infojson')
        _infojson_written = self._write_info_json('video', info_dict, infofn)
        if _infojson_written:
            info_dict['infojson_filename'] = infofn
            # For backward compatibility, even though it was a private field
            info_dict['__infojson_filename'] = infofn
        elif _infojson_written is None:
            return

        # Note: Annotations are deprecated
        annofn = None
        if self.params.get('writeannotations', False):
            annofn = self.prepare_filename(info_dict, 'annotation')
        if annofn:
            if not self._ensure_dir_exists(encodeFilename(annofn)):
                return
            if not self.params.get('overwrites', True) and os.path.exists(encodeFilename(annofn)):
                self.to_screen('[info] Video annotations are already present')
            elif not info_dict.get('annotations'):
                self.report_warning('There are no annotations to write.')
            else:
                try:
                    self.to_screen('[info] Writing video annotations to: ' + annofn)
                    with open(encodeFilename(annofn), 'w', encoding='utf-8') as annofile:
                        annofile.write(info_dict['annotations'])
                except (KeyError, TypeError):
                    self.report_warning('There are no annotations to write.')
                except OSError:
                    self.report_error('Cannot write annotations file: ' + annofn)
                    return

        # Write internet shortcut files
        def _write_link_file(link_type):
            url = try_get(info_dict['webpage_url'], iri_to_uri)
            if not url:
                self.report_warning(
                    f'Cannot write internet shortcut file because the actual URL of "{info_dict["webpage_url"]}" is unknown')
                return True
            linkfn = replace_extension(self.prepare_filename(info_dict, 'link'), link_type, info_dict.get('ext'))
            if not self._ensure_dir_exists(encodeFilename(linkfn)):
                return False
            if self.params.get('overwrites', True) and os.path.exists(encodeFilename(linkfn)):
                self.to_screen(f'[info] Internet shortcut (.{link_type}) is already present')
                return True
            try:
                self.to_screen(f'[info] Writing internet shortcut (.{link_type}) to: {linkfn}')
                with open(encodeFilename(to_high_limit_path(linkfn)), 'w', encoding='utf-8',
                          newline='\r\n' if link_type == 'url' else '\n') as linkfile:
                    template_vars = {'url': url}
                    if link_type == 'desktop':
                        template_vars['filename'] = linkfn[:-(len(link_type) + 1)]
                    linkfile.write(LINK_TEMPLATES[link_type] % template_vars)
            except OSError:
                self.report_error(f'Cannot write internet shortcut {linkfn}')
                return False
            return True

        write_links = {
            'url': self.params.get('writeurllink'),
            'webloc': self.params.get('writewebloclink'),
            'desktop': self.params.get('writedesktoplink'),
        }
        if self.params.get('writelink'):
            link_type = ('webloc' if sys.platform == 'darwin'
                         else 'desktop' if sys.platform.startswith('linux')
                         else 'url')
            write_links[link_type] = True

        if any(should_write and not _write_link_file(link_type)
               for link_type, should_write in write_links.items()):
            return

        new_info, files_to_move = self.pre_process(info_dict, 'before_dl', files_to_move)
        replace_info_dict(new_info)

        if self.params.get('skip_download'):
            info_dict['filepath'] = temp_filename
            info_dict['__finaldir'] = os.path.dirname(os.path.abspath(encodeFilename(full_filename)))
            info_dict['__files_to_move'] = files_to_move
            replace_info_dict(self.run_pp(MoveFilesAfterDownloadPP(self, False), info_dict))
            info_dict['__write_download_archive'] = self.params.get('force_write_download_archive')
        else:
            # Download
            info_dict.setdefault('__postprocessors', [])
            try:

                def existing_video_file(*filepaths):
                    ext = info_dict.get('ext')
                    converted = lambda file: replace_extension(file, self.params.get('final_ext') or ext, ext)
                    file = self.existing_file(itertools.chain(*zip(map(converted, filepaths), filepaths)),
                                              default_overwrite=False)
                    if file:
                        info_dict['ext'] = os.path.splitext(file)[1][1:]
                    return file

                fd, success = None, True
                if info_dict.get('protocol') or info_dict.get('url'):
                    fd = get_suitable_downloader(info_dict, self.params, to_stdout=temp_filename == '-')
<<<<<<< HEAD
                    if not (fd is FFmpegFD or fd is DashSegmentsFD) and 'no-direct-merge' not in self.params['compat_opts'] and (
=======
                    if fd not in [FFmpegFD, DashSegmentsFD] and 'no-direct-merge' not in self.params['compat_opts'] and (
>>>>>>> bd730470
                            info_dict.get('section_start') or info_dict.get('section_end')):
                        msg = ('This format cannot be partially downloaded' if FFmpegFD.available()
                               else 'You have requested downloading the video partially, but ffmpeg is not installed')
                        self.report_error(f'{msg}. Aborting')
                        return

                if info_dict.get('requested_formats') is not None:
                    old_ext = info_dict['ext']
                    if self.params.get('merge_output_format') is None:
                        if (info_dict['ext'] == 'webm'
                                and info_dict.get('thumbnails')
                                # check with type instead of pp_key, __name__, or isinstance
                                # since we dont want any custom PPs to trigger this
                                and any(type(pp) == EmbedThumbnailPP for pp in self._pps['post_process'])):  # noqa: E721
                            info_dict['ext'] = 'mkv'
                            self.report_warning(
                                'webm doesn\'t support embedding a thumbnail, mkv will be used')
                    new_ext = info_dict['ext']

                    def correct_ext(filename, ext=new_ext):
                        if filename == '-':
                            return filename
                        filename_real_ext = os.path.splitext(filename)[1][1:]
                        filename_wo_ext = (
                            os.path.splitext(filename)[0]
                            if filename_real_ext in (old_ext, new_ext)
                            else filename)
                        return f'{filename_wo_ext}.{ext}'

                    # Ensure filename always has a correct extension for successful merge
                    full_filename = correct_ext(full_filename)
                    temp_filename = correct_ext(temp_filename)
                    dl_filename = existing_video_file(full_filename, temp_filename)

                    info_dict['__real_download'] = False
                    # NOTE: Copy so that original format dicts are not modified
                    info_dict['requested_formats'] = list(map(dict, info_dict['requested_formats']))

                    merger = FFmpegMergerPP(self)
                    downloaded = []
                    if dl_filename is not None:
                        self.report_file_already_downloaded(dl_filename)
                    elif fd:
                        for f in info_dict['requested_formats'] if fd != FFmpegFD else []:
                            f['filepath'] = fname = prepend_extension(
                                correct_ext(temp_filename, info_dict['ext']),
                                'f%s' % f['format_id'], info_dict['ext'])
                            downloaded.append(fname)
                        info_dict['url'] = '\n'.join(f['url'] for f in info_dict['requested_formats'])
                        success, real_download = self.dl(temp_filename, info_dict)
                        info_dict['__real_download'] = real_download
                    else:
                        if self.params.get('allow_unplayable_formats'):
                            self.report_warning(
                                'You have requested merging of multiple formats '
                                'while also allowing unplayable formats to be downloaded. '
                                'The formats won\'t be merged to prevent data corruption.')
                        elif not merger.available:
                            msg = 'You have requested merging of multiple formats but ffmpeg is not installed'
                            if not self.params.get('ignoreerrors'):
                                self.report_error(f'{msg}. Aborting due to --abort-on-error')
                                return
                            self.report_warning(f'{msg}. The formats won\'t be merged')

                        if temp_filename == '-':
                            reason = ('using a downloader other than ffmpeg' if FFmpegFD.can_merge_formats(info_dict, self.params)
                                      else 'but the formats are incompatible for simultaneous download' if merger.available
                                      else 'but ffmpeg is not installed')
                            self.report_warning(
                                f'You have requested downloading multiple formats to stdout {reason}. '
                                'The formats will be streamed one after the other')
                            fname = temp_filename
                        for f in info_dict['requested_formats']:
                            new_info = dict(info_dict)
                            del new_info['requested_formats']
                            new_info.update(f)
                            if temp_filename != '-':
                                fname = prepend_extension(
                                    correct_ext(temp_filename, new_info['ext']),
                                    'f%s' % f['format_id'], new_info['ext'])
                                if not self._ensure_dir_exists(fname):
                                    return
                                f['filepath'] = fname
                                downloaded.append(fname)
                            partial_success, real_download = self.dl(fname, new_info)
                            info_dict['__real_download'] = info_dict['__real_download'] or real_download
                            success = success and partial_success

                    if downloaded and merger.available and not self.params.get('allow_unplayable_formats'):
                        info_dict['__postprocessors'].append(merger)
                        info_dict['__files_to_merge'] = downloaded
                        # Even if there were no downloads, it is being merged only now
                        info_dict['__real_download'] = True
                    else:
                        for file in downloaded:
                            files_to_move[file] = None
                else:
                    # Just a single file
                    dl_filename = existing_video_file(full_filename, temp_filename)
                    if dl_filename is None or dl_filename == temp_filename:
                        # dl_filename == temp_filename could mean that the file was partially downloaded with --no-part.
                        # So we should try to resume the download
                        success, real_download = self.dl(temp_filename, info_dict)
                        info_dict['__real_download'] = real_download
                    else:
                        self.report_file_already_downloaded(dl_filename)

                dl_filename = dl_filename or temp_filename
                info_dict['__finaldir'] = os.path.dirname(os.path.abspath(encodeFilename(full_filename)))

            except network_exceptions as err:
                self.report_error('unable to download video data: %s' % error_to_compat_str(err))
                return
            except OSError as err:
                raise UnavailableVideoError(err)
            except (ContentTooShortError, ) as err:
                self.report_error(f'content too short (expected {err.expected} bytes and served {err.downloaded})')
                return

            self._raise_pending_errors(info_dict)
            if success and full_filename != '-':

                def fixup():
                    do_fixup = True
                    fixup_policy = self.params.get('fixup')
                    vid = info_dict['id']

                    if fixup_policy in ('ignore', 'never'):
                        return
                    elif fixup_policy == 'warn':
                        do_fixup = 'warn'
                    elif fixup_policy != 'force':
                        assert fixup_policy in ('detect_or_warn', None)
                        if not info_dict.get('__real_download'):
                            do_fixup = False

                    def ffmpeg_fixup(cndn, msg, cls):
                        if not (do_fixup and cndn):
                            return
                        elif do_fixup == 'warn':
                            self.report_warning(f'{vid}: {msg}')
                            return
                        pp = cls(self)
                        if pp.available:
                            info_dict['__postprocessors'].append(pp)
                        else:
                            self.report_warning(f'{vid}: {msg}. Install ffmpeg to fix this automatically')

                    stretched_ratio = info_dict.get('stretched_ratio')
                    ffmpeg_fixup(stretched_ratio not in (1, None),
                                 f'Non-uniform pixel ratio {stretched_ratio}',
                                 FFmpegFixupStretchedPP)

                    downloader = get_suitable_downloader(info_dict, self.params) if 'protocol' in info_dict else None
                    downloader = downloader.FD_NAME if downloader else None

                    ext = info_dict.get('ext')
                    postprocessed_by_ffmpeg = info_dict.get('requested_formats') or any((
                        isinstance(pp, FFmpegVideoConvertorPP)
                        and resolve_recode_mapping(ext, pp.mapping)[0] not in (ext, None)
                    ) for pp in self._pps['post_process'])

                    if not postprocessed_by_ffmpeg:
                        ffmpeg_fixup(fd != FFmpegFD and ext == 'm4a'
                                     and info_dict.get('container') == 'm4a_dash',
                                     'writing DASH m4a. Only some players support this container',
                                     FFmpegFixupM4aPP)
                        ffmpeg_fixup(downloader == 'hlsnative' and not self.params.get('hls_use_mpegts')
                                     or info_dict.get('is_live') and self.params.get('hls_use_mpegts') is None,
                                     'Possible MPEG-TS in MP4 container or malformed AAC timestamps',
                                     FFmpegFixupM3u8PP)
                        ffmpeg_fixup(info_dict.get('is_live') and downloader == 'dashsegments',
                                     'Possible duplicate MOOV atoms', FFmpegFixupDuplicateMoovPP)

                    ffmpeg_fixup(downloader == 'web_socket_fragment', 'Malformed timestamps detected', FFmpegFixupTimestampPP)
                    ffmpeg_fixup(downloader == 'web_socket_fragment', 'Malformed duration detected', FFmpegFixupDurationPP)

                fixup()
                try:
                    replace_info_dict(self.post_process(dl_filename, info_dict, files_to_move))
                except PostProcessingError as err:
                    self.report_error('Postprocessing: %s' % str(err))
                    return
                try:
                    for ph in self._post_hooks:
                        ph(info_dict['filepath'])
                except Exception as err:
                    self.report_error('post hooks: %s' % str(err))
                    return
                info_dict['__write_download_archive'] = True

        assert info_dict is original_infodict  # Make sure the info_dict was modified in-place
        if self.params.get('force_write_download_archive'):
            info_dict['__write_download_archive'] = True
        check_max_downloads()

    def __download_wrapper(self, func):
        @functools.wraps(func)
        def wrapper(*args, **kwargs):
            try:
                res = func(*args, **kwargs)
            except UnavailableVideoError as e:
                self.report_error(e)
            except DownloadCancelled as e:
                self.to_screen(f'[info] {e}')
                if not self.params.get('break_per_url'):
                    raise
                self._num_downloads = 0
            else:
                if self.params.get('dump_single_json', False):
                    self.post_extract(res)
                    self.to_stdout(json.dumps(self.sanitize_info(res)))
        return wrapper

    def download(self, url_list):
        """Download a given list of URLs."""
        url_list = variadic(url_list)  # Passing a single URL is a common mistake
        outtmpl = self.params['outtmpl']['default']
        if (len(url_list) > 1
                and outtmpl != '-'
                and '%' not in outtmpl
                and self.params.get('max_downloads') != 1):
            raise SameFileError(outtmpl)

        for url in url_list:
            self.__download_wrapper(self.extract_info)(
                url, force_generic_extractor=self.params.get('force_generic_extractor', False))

        return self._download_retcode

    def download_with_info_file(self, info_filename):
        with contextlib.closing(fileinput.FileInput(
                [info_filename], mode='r',
                openhook=fileinput.hook_encoded('utf-8'))) as f:
            # FileInput doesn't have a read method, we can't call json.load
            infos = [self.sanitize_info(info, self.params.get('clean_infojson', True))
                     for info in variadic(json.loads('\n'.join(f)))]
        for info in infos:
            try:
                self.__download_wrapper(self.process_ie_result)(info, download=True)
            except (DownloadError, EntryNotInPlaylist, ReExtractInfo) as e:
                if not isinstance(e, EntryNotInPlaylist):
                    self.to_stderr('\r')
                webpage_url = info.get('webpage_url')
                if webpage_url is None:
                    raise
                self.report_warning(f'The info failed to download: {e}; trying with URL {webpage_url}')
                self.download([webpage_url])
        return self._download_retcode

    @staticmethod
    def sanitize_info(info_dict, remove_private_keys=False):
        ''' Sanitize the infodict for converting to json '''
        if info_dict is None:
            return info_dict
        info_dict.setdefault('epoch', int(time.time()))
        info_dict.setdefault('_type', 'video')
        info_dict.setdefault('_version', {
            'version': __version__,
            'current_git_head': current_git_head(),
            'release_git_head': RELEASE_GIT_HEAD,
            'repository': REPOSITORY,
        })

        if remove_private_keys:
            reject = lambda k, v: v is None or k.startswith('__') or k in {
                'requested_downloads', 'requested_formats', 'requested_subtitles', 'requested_entries',
                'entries', 'filepath', '_filename', 'filename', 'infojson_filename', 'original_url',
                'playlist_autonumber', '_format_sort_fields',
            }
        else:
            reject = lambda k, v: False

        def filter_fn(obj):
            if isinstance(obj, dict):
                return {k: filter_fn(v) for k, v in obj.items() if not reject(k, v)}
            elif isinstance(obj, (list, tuple, set, LazyList)):
                return list(map(filter_fn, obj))
            elif obj is None or isinstance(obj, (str, int, float, bool)):
                return obj
            else:
                return repr(obj)

        return filter_fn(info_dict)

    @staticmethod
    def filter_requested_info(info_dict, actually_filter=True):
        ''' Alias of sanitize_info for backward compatibility '''
        return YoutubeDL.sanitize_info(info_dict, actually_filter)

    def _delete_downloaded_files(self, *files_to_delete, info={}, msg=None):
        for filename in set(filter(None, files_to_delete)):
            if msg:
                self.to_screen(msg % filename)
            try:
                os.remove(filename)
            except OSError:
                self.report_warning(f'Unable to delete file {filename}')
            if filename in info.get('__files_to_move', []):  # NB: Delete even if None
                del info['__files_to_move'][filename]

    @staticmethod
    def post_extract(info_dict):
        def actual_post_extract(info_dict):
            if info_dict.get('_type') in ('playlist', 'multi_video'):
                for video_dict in info_dict.get('entries', {}):
                    actual_post_extract(video_dict or {})
                return

            post_extractor = info_dict.pop('__post_extractor', None) or (lambda: {})
            info_dict.update(post_extractor())

        actual_post_extract(info_dict or {})

    def run_pp(self, pp, infodict):
        files_to_delete = []
        if '__files_to_move' not in infodict:
            infodict['__files_to_move'] = {}
        try:
            files_to_delete, infodict = pp.run(infodict)
        except PostProcessingError as e:
            # Must be True and not 'only_download'
            if self.params.get('ignoreerrors') is True:
                self.report_error(e)
                return infodict
            raise

        if not files_to_delete:
            return infodict
        if self.params.get('keepvideo', False):
            for f in files_to_delete:
                infodict['__files_to_move'].setdefault(f, '')
        else:
            self._delete_downloaded_files(
                *files_to_delete, info=infodict, msg='Deleting original file %s (pass -k to keep)')
        return infodict

    def run_all_pps(self, key, info, *, additional_pps=None):
        if key != 'video':
            self._forceprint(key, info)
        for pp in (additional_pps or []) + self._pps[key]:
            info = self.run_pp(pp, info)
        return info

    def pre_process(self, ie_info, key='pre_process', files_to_move=None):
        info = dict(ie_info)
        info['__files_to_move'] = files_to_move or {}
        try:
            info = self.run_all_pps(key, info)
        except PostProcessingError as err:
            msg = f'Preprocessing: {err}'
            info.setdefault('__pending_error', msg)
            self.report_error(msg, is_error=False)
        return info, info.pop('__files_to_move', None)

    def post_process(self, filename, info, files_to_move=None):
        """Run all the postprocessors on the given file."""
        info['filepath'] = filename
        info['__files_to_move'] = files_to_move or {}
        info = self.run_all_pps('post_process', info, additional_pps=info.get('__postprocessors'))
        info = self.run_pp(MoveFilesAfterDownloadPP(self), info)
        del info['__files_to_move']
        return self.run_all_pps('after_move', info)

    def _make_archive_id(self, info_dict):
        video_id = info_dict.get('id')
        if not video_id:
            return
        # Future-proof against any change in case
        # and backwards compatibility with prior versions
        extractor = info_dict.get('extractor_key') or info_dict.get('ie_key')  # key in a playlist
        if extractor is None:
            url = str_or_none(info_dict.get('url'))
            if not url:
                return
            # Try to find matching extractor for the URL and take its ie_key
            for ie_key, ie in self._ies.items():
                if ie.suitable(url):
                    extractor = ie_key
                    break
            else:
                return
        return make_archive_id(extractor, video_id)

    def in_download_archive(self, info_dict):
        if not self.archive:
            return False

        vid_ids = [self._make_archive_id(info_dict)]
        vid_ids.extend(info_dict.get('_old_archive_ids') or [])
        return any(id_ in self.archive for id_ in vid_ids)

    def record_download_archive(self, info_dict):
        fn = self.params.get('download_archive')
        if fn is None:
            return
        vid_id = self._make_archive_id(info_dict)
        assert vid_id

        self.write_debug(f'Adding to archive: {vid_id}')
        if is_path_like(fn):
            with locked_file(fn, 'a', encoding='utf-8') as archive_file:
                archive_file.write(vid_id + '\n')
        self.archive.add(vid_id)

    @staticmethod
    def format_resolution(format, default='unknown'):
        if format.get('vcodec') == 'none' and format.get('acodec') != 'none':
            return 'audio only'
        if format.get('resolution') is not None:
            return format['resolution']
        if format.get('width') and format.get('height'):
            return '%dx%d' % (format['width'], format['height'])
        elif format.get('height'):
            return '%sp' % format['height']
        elif format.get('width'):
            return '%dx?' % format['width']
        return default

    def _list_format_headers(self, *headers):
        if self.params.get('listformats_table', True) is not False:
            return [self._format_out(header, self.Styles.HEADERS) for header in headers]
        return headers

    def _format_note(self, fdict):
        res = ''
        if fdict.get('ext') in ['f4f', 'f4m']:
            res += '(unsupported)'
        if fdict.get('language'):
            if res:
                res += ' '
            res += '[%s]' % fdict['language']
        if fdict.get('format_note') is not None:
            if res:
                res += ' '
            res += fdict['format_note']
        if fdict.get('tbr') is not None:
            if res:
                res += ', '
            res += '%4dk' % fdict['tbr']
        if fdict.get('container') is not None:
            if res:
                res += ', '
            res += '%s container' % fdict['container']
        if (fdict.get('vcodec') is not None
                and fdict.get('vcodec') != 'none'):
            if res:
                res += ', '
            res += fdict['vcodec']
            if fdict.get('vbr') is not None:
                res += '@'
        elif fdict.get('vbr') is not None and fdict.get('abr') is not None:
            res += 'video@'
        if fdict.get('vbr') is not None:
            res += '%4dk' % fdict['vbr']
        if fdict.get('fps') is not None:
            if res:
                res += ', '
            res += '%sfps' % fdict['fps']
        if fdict.get('acodec') is not None:
            if res:
                res += ', '
            if fdict['acodec'] == 'none':
                res += 'video only'
            else:
                res += '%-5s' % fdict['acodec']
        elif fdict.get('abr') is not None:
            if res:
                res += ', '
            res += 'audio'
        if fdict.get('abr') is not None:
            res += '@%3dk' % fdict['abr']
        if fdict.get('asr') is not None:
            res += ' (%5dHz)' % fdict['asr']
        if fdict.get('filesize') is not None:
            if res:
                res += ', '
            res += format_bytes(fdict['filesize'])
        elif fdict.get('filesize_approx') is not None:
            if res:
                res += ', '
            res += '~' + format_bytes(fdict['filesize_approx'])
        return res

    def _get_formats(self, info_dict):
        if info_dict.get('formats') is None:
            if info_dict.get('url') and info_dict.get('_type', 'video') == 'video':
                return [info_dict]
            return []
        return info_dict['formats']

    def render_formats_table(self, info_dict):
        formats = self._get_formats(info_dict)
        if not formats:
            return
        if not self.params.get('listformats_table', True) is not False:
            table = [
                [
                    format_field(f, 'format_id'),
                    format_field(f, 'ext'),
                    self.format_resolution(f),
                    self._format_note(f)
                ] for f in formats if (f.get('preference') or 0) >= -1000]
            return render_table(['format code', 'extension', 'resolution', 'note'], table, extra_gap=1)

        def simplified_codec(f, field):
            assert field in ('acodec', 'vcodec')
            codec = f.get(field)
            if not codec:
                return 'unknown'
            elif codec != 'none':
                return '.'.join(codec.split('.')[:4])

            if field == 'vcodec' and f.get('acodec') == 'none':
                return 'images'
            elif field == 'acodec' and f.get('vcodec') == 'none':
                return ''
            return self._format_out('audio only' if field == 'vcodec' else 'video only',
                                    self.Styles.SUPPRESS)

        delim = self._format_out('\u2502', self.Styles.DELIM, '|', test_encoding=True)
        table = [
            [
                self._format_out(format_field(f, 'format_id'), self.Styles.ID),
                format_field(f, 'ext'),
                format_field(f, func=self.format_resolution, ignore=('audio only', 'images')),
                format_field(f, 'fps', '\t%d', func=round),
                format_field(f, 'dynamic_range', '%s', ignore=(None, 'SDR')).replace('HDR', ''),
                format_field(f, 'audio_channels', '\t%s'),
                delim, (
                    format_field(f, 'filesize', ' \t%s', func=format_bytes)
                    or format_field(f, 'filesize_approx', '≈\t%s', func=format_bytes)
                    or format_field(try_call(lambda: format_bytes(int(info_dict['duration'] * f['tbr'] * (1024 / 8)))),
                                    None, self._format_out('~\t%s', self.Styles.SUPPRESS))),
                format_field(f, 'tbr', '\t%dk', func=round),
                shorten_protocol_name(f.get('protocol', '')),
                delim,
                simplified_codec(f, 'vcodec'),
                format_field(f, 'vbr', '\t%dk', func=round),
                simplified_codec(f, 'acodec'),
                format_field(f, 'abr', '\t%dk', func=round),
                format_field(f, 'asr', '\t%s', func=format_decimal_suffix),
                join_nonempty(format_field(f, 'language', '[%s]'), join_nonempty(
                    self._format_out('UNSUPPORTED', self.Styles.BAD_FORMAT) if f.get('ext') in ('f4f', 'f4m') else None,
                    (self._format_out('Maybe DRM', self.Styles.WARNING) if f.get('has_drm') == 'maybe'
                     else self._format_out('DRM', self.Styles.BAD_FORMAT) if f.get('has_drm') else None),
                    format_field(f, 'format_note'),
                    format_field(f, 'container', ignore=(None, f.get('ext'))),
                    delim=', '), delim=' '),
            ] for f in formats if f.get('preference') is None or f['preference'] >= -1000]
        header_line = self._list_format_headers(
            'ID', 'EXT', 'RESOLUTION', '\tFPS', 'HDR', 'CH', delim, '\tFILESIZE', '\tTBR', 'PROTO',
            delim, 'VCODEC', '\tVBR', 'ACODEC', '\tABR', '\tASR', 'MORE INFO')

        return render_table(
            header_line, table, hide_empty=True,
            delim=self._format_out('\u2500', self.Styles.DELIM, '-', test_encoding=True))

    def render_thumbnails_table(self, info_dict):
        thumbnails = list(info_dict.get('thumbnails') or [])
        if not thumbnails:
            return None
        return render_table(
            self._list_format_headers('ID', 'Width', 'Height', 'URL'),
            [[t.get('id'), t.get('width') or 'unknown', t.get('height') or 'unknown', t['url']] for t in thumbnails])

    def render_subtitles_table(self, video_id, subtitles):
        def _row(lang, formats):
            exts, names = zip(*((f['ext'], f.get('name') or 'unknown') for f in reversed(formats)))
            if len(set(names)) == 1:
                names = [] if names[0] == 'unknown' else names[:1]
            return [lang, ', '.join(names), ', '.join(exts)]

        if not subtitles:
            return None
        return render_table(
            self._list_format_headers('Language', 'Name', 'Formats'),
            [_row(lang, formats) for lang, formats in subtitles.items()],
            hide_empty=True)

    def __list_table(self, video_id, name, func, *args):
        table = func(*args)
        if not table:
            self.to_screen(f'{video_id} has no {name}')
            return
        self.to_screen(f'[info] Available {name} for {video_id}:')
        self.to_stdout(table)

    def list_formats(self, info_dict):
        self.__list_table(info_dict['id'], 'formats', self.render_formats_table, info_dict)

    def list_thumbnails(self, info_dict):
        self.__list_table(info_dict['id'], 'thumbnails', self.render_thumbnails_table, info_dict)

    def list_subtitles(self, video_id, subtitles, name='subtitles'):
        self.__list_table(video_id, name, self.render_subtitles_table, video_id, subtitles)

    def print_debug_header(self):
        if not self.params.get('verbose'):
            return

        from . import _IN_CLI  # Must be delayed import

        # These imports can be slow. So import them only as needed
        from .extractor.extractors import _LAZY_LOADER
        from .extractor.extractors import (
            _PLUGIN_CLASSES as plugin_ies,
            _PLUGIN_OVERRIDES as plugin_ie_overrides
        )

        def get_encoding(stream):
            ret = str(getattr(stream, 'encoding', 'missing (%s)' % type(stream).__name__))
            additional_info = []
            if os.environ.get('TERM', '').lower() == 'dumb':
                additional_info.append('dumb')
            if not supports_terminal_sequences(stream):
                from .utils import WINDOWS_VT_MODE  # Must be imported locally
                additional_info.append('No VT' if WINDOWS_VT_MODE is False else 'No ANSI')
            if additional_info:
                ret = f'{ret} ({",".join(additional_info)})'
            return ret

        encoding_str = 'Encodings: locale %s, fs %s, pref %s, %s' % (
            locale.getpreferredencoding(),
            sys.getfilesystemencoding(),
            self.get_encoding(),
            ', '.join(
                f'{key} {get_encoding(stream)}' for key, stream in self._out_files.items_
                if stream is not None and key != 'console')
        )

        logger = self.params.get('logger')
        if logger:
            write_debug = lambda msg: logger.debug(f'[debug] {msg}')
            write_debug(encoding_str)
        else:
            write_string(f'[debug] {encoding_str}\n', encoding=None)
            write_debug = lambda msg: self._write_string(f'[debug] {msg}\n')

        source = detect_variant()
        if VARIANT not in (None, 'pip'):
            source += '*'
        klass = type(self)
        write_debug(join_nonempty(
            f'{"yt-dlp" if REPOSITORY == "yt-dlp/yt-dlp" else REPOSITORY} version',
            f'{CHANNEL}@{__version__}',
            f'[{RELEASE_GIT_HEAD[:9]}]' if RELEASE_GIT_HEAD else '',
            '' if source == 'unknown' else f'({source})',
            '' if _IN_CLI else 'API' if klass == YoutubeDL else f'API:{self.__module__}.{klass.__qualname__}',
            delim=' '))

        if not _IN_CLI:
            write_debug(f'params: {self.params}')

        if not _LAZY_LOADER:
            if os.environ.get('YTDLP_NO_LAZY_EXTRACTORS'):
                write_debug('Lazy loading extractors is forcibly disabled')
            else:
                write_debug('Lazy loading extractors is disabled')
        if self.params['compat_opts']:
            write_debug('Compatibility options: %s' % ', '.join(self.params['compat_opts']))

        if current_git_head():
            write_debug(f'Git HEAD: {current_git_head()}')
        write_debug(system_identifier())

        exe_versions, ffmpeg_features = FFmpegPostProcessor.get_versions_and_features(self)
        ffmpeg_features = {key for key, val in ffmpeg_features.items() if val}
        if ffmpeg_features:
            exe_versions['ffmpeg'] += ' (%s)' % ','.join(sorted(ffmpeg_features))

        exe_versions['rtmpdump'] = rtmpdump_version()
        exe_versions['phantomjs'] = PhantomJSwrapper._version()
        exe_str = ', '.join(
            f'{exe} {v}' for exe, v in sorted(exe_versions.items()) if v
        ) or 'none'
        write_debug('exe versions: %s' % exe_str)

        from .compat.compat_utils import get_package_info
        from .dependencies import available_dependencies

        write_debug('Optional libraries: %s' % (', '.join(sorted({
            join_nonempty(*get_package_info(m)) for m in available_dependencies.values()
        })) or 'none'))

        write_debug(f'Proxy map: {self.proxies}')
        # write_debug(f'Request Handlers: {", ".join(rh.RH_NAME for rh in self._request_director.handlers.values())}')
        for plugin_type, plugins in {'Extractor': plugin_ies, 'Post-Processor': plugin_pps}.items():
            display_list = ['%s%s' % (
                klass.__name__, '' if klass.__name__ == name else f' as {name}')
                for name, klass in plugins.items()]
            if plugin_type == 'Extractor':
                display_list.extend(f'{plugins[-1].IE_NAME.partition("+")[2]} ({parent.__name__})'
                                    for parent, plugins in plugin_ie_overrides.items())
            if not display_list:
                continue
            write_debug(f'{plugin_type} Plugins: {", ".join(sorted(display_list))}')

        plugin_dirs = plugin_directories()
        if plugin_dirs:
            write_debug(f'Plugin directories: {plugin_dirs}')

        # Not implemented
        if False and self.params.get('call_home'):
            ipaddr = self.urlopen('https://yt-dl.org/ip').read().decode()
            write_debug('Public IP address: %s' % ipaddr)
            latest_version = self.urlopen(
                'https://yt-dl.org/latest/version').read().decode()
            if version_tuple(latest_version) > version_tuple(__version__):
                self.report_warning(
                    'You are using an outdated version (newest version: %s)! '
                    'See https://yt-dl.org/update if you need help updating.' %
                    latest_version)

    @functools.cached_property
    def proxies(self):
        """Global proxy configuration"""
        opts_proxy = self.params.get('proxy')
        if opts_proxy is not None:
            if opts_proxy == '':
                opts_proxy = '__noproxy__'
            proxies = {'all': opts_proxy}
        else:
            proxies = urllib.request.getproxies()
            # compat. Set HTTPS_PROXY to __noproxy__ to revert
            if 'http' in proxies and 'https' not in proxies:
                proxies['https'] = proxies['http']

        return proxies

    @functools.cached_property
    def cookiejar(self):
        """Global cookiejar instance"""
        return load_cookies(
            self.params.get('cookiefile'), self.params.get('cookiesfrombrowser'), self)

    @property
    def _opener(self):
        """
        Get a urllib OpenerDirector from the Urllib handler (deprecated).
        """
        self.deprecation_warning('YoutubeDL._opener is deprecated, use YoutubeDL.urlopen()')
        handler = self._request_director.handlers['Urllib']
        return handler._get_instance(cookiejar=self.cookiejar, proxies=self.proxies)

    def urlopen(self, req):
        """ Start an HTTP download """
        if isinstance(req, str):
            req = Request(req)
        elif isinstance(req, urllib.request.Request):
            self.deprecation_warning(
                'Passing a urllib.request.Request object to YoutubeDL.urlopen() is deprecated. '
                'Use yt_dlp.networking.common.Request instead.')
            req = urllib_req_to_req(req)
        assert isinstance(req, Request)

        # compat: Assume user:pass url params are basic auth
        url, basic_auth_header = extract_basic_auth(req.url)
        if basic_auth_header:
            req.headers['Authorization'] = basic_auth_header
        req.url = sanitize_url(url)

        clean_proxies(proxies=req.proxies, headers=req.headers)
        clean_headers(req.headers)

        try:
            return self._request_director.send(req)
        except NoSupportingHandlers as e:
            for ue in e.unsupported_errors:
                if not (ue.handler and ue.msg):
                    continue
                if ue.handler.RH_KEY == 'Urllib' and 'unsupported url scheme: "file"' in ue.msg.lower():
                    raise RequestError(
                        'file:// URLs are disabled by default in yt-dlp for security reasons. '
                        'Use --enable-file-urls to enable at your own risk.', cause=ue) from ue
            raise
        except SSLError as e:
            if 'UNSAFE_LEGACY_RENEGOTIATION_DISABLED' in str(e):
                raise RequestError('UNSAFE_LEGACY_RENEGOTIATION_DISABLED: Try using --legacy-server-connect', cause=e) from e
            elif 'SSLV3_ALERT_HANDSHAKE_FAILURE' in str(e):
                raise RequestError(
                    'SSLV3_ALERT_HANDSHAKE_FAILURE: The server may not support the current cipher list. '
                    'Try using --legacy-server-connect', cause=e) from e
            raise
        except HTTPError as e:  # TODO: Remove in a future release
            raise _CompatHTTPError(e) from e

    def build_request_director(self, handlers, preferences=None):
        logger = _YDLLogger(self)
        headers = self.params['http_headers'].copy()
        proxies = self.proxies.copy()
        clean_headers(headers)
        clean_proxies(proxies, headers)

        director = RequestDirector(logger=logger, verbose=self.params.get('debug_printtraffic'))
        for handler in handlers:
            director.add_handler(handler(
                logger=logger,
                headers=headers,
                cookiejar=self.cookiejar,
                proxies=proxies,
                prefer_system_certs='no-certifi' in self.params['compat_opts'],
                verify=not self.params.get('nocheckcertificate'),
                **traverse_obj(self.params, {
                    'verbose': 'debug_printtraffic',
                    'source_address': 'source_address',
                    'timeout': 'socket_timeout',
                    'legacy_ssl_support': 'legacyserverconnect',
                    'enable_file_urls': 'enable_file_urls',
                    'client_cert': {
                        'client_certificate': 'client_certificate',
                        'client_certificate_key': 'client_certificate_key',
                        'client_certificate_password': 'client_certificate_password',
                    },
                }),
            ))
        director.preferences.update(preferences or [])
        return director

    def encode(self, s):
        if isinstance(s, bytes):
            return s  # Already encoded

        try:
            return s.encode(self.get_encoding())
        except UnicodeEncodeError as err:
            err.reason = err.reason + '. Check your system encoding configuration or use the --encoding option.'
            raise

    def get_encoding(self):
        encoding = self.params.get('encoding')
        if encoding is None:
            encoding = preferredencoding()
        return encoding

    def _write_info_json(self, label, ie_result, infofn, overwrite=None):
        ''' Write infojson and returns True = written, 'exists' = Already exists, False = skip, None = error '''
        if overwrite is None:
            overwrite = self.params.get('overwrites', True)
        if not self.params.get('writeinfojson'):
            return False
        elif not infofn:
            self.write_debug(f'Skipping writing {label} infojson')
            return False
        elif not self._ensure_dir_exists(infofn):
            return None
        elif not overwrite and os.path.exists(infofn):
            self.to_screen(f'[info] {label.title()} metadata is already present')
            return 'exists'

        self.to_screen(f'[info] Writing {label} metadata as JSON to: {infofn}')
        try:
            write_json_file(self.sanitize_info(ie_result, self.params.get('clean_infojson', True)), infofn)
            return True
        except OSError:
            self.report_error(f'Cannot write {label} metadata to JSON file {infofn}')
            return None

    def _write_description(self, label, ie_result, descfn):
        ''' Write description and returns True = written, False = skip, None = error '''
        if not self.params.get('writedescription'):
            return False
        elif not descfn:
            self.write_debug(f'Skipping writing {label} description')
            return False
        elif not self._ensure_dir_exists(descfn):
            return None
        elif not self.params.get('overwrites', True) and os.path.exists(descfn):
            self.to_screen(f'[info] {label.title()} description is already present')
        elif ie_result.get('description') is None:
            self.to_screen(f'[info] There\'s no {label} description to write')
            return False
        else:
            try:
                self.to_screen(f'[info] Writing {label} description to: {descfn}')
                with open(encodeFilename(descfn), 'w', encoding='utf-8') as descfile:
                    descfile.write(ie_result['description'])
            except OSError:
                self.report_error(f'Cannot write {label} description file {descfn}')
                return None
        return True

    def _write_subtitles(self, info_dict, filename):
        ''' Write subtitles to file and return list of (sub_filename, final_sub_filename); or None if error'''
        ret = []
        subtitles = info_dict.get('requested_subtitles')
        if not (self.params.get('writesubtitles') or self.params.get('writeautomaticsub')):
            # subtitles download errors are already managed as troubles in relevant IE
            # that way it will silently go on when used with unsupporting IE
            return ret
        elif not subtitles:
            self.to_screen('[info] There are no subtitles for the requested languages')
            return ret
        sub_filename_base = self.prepare_filename(info_dict, 'subtitle')
        if not sub_filename_base:
            self.to_screen('[info] Skipping writing video subtitles')
            return ret

        for sub_lang, sub_info in subtitles.items():
            sub_format = sub_info['ext']
            sub_filename = subtitles_filename(filename, sub_lang, sub_format, info_dict.get('ext'))
            sub_filename_final = subtitles_filename(sub_filename_base, sub_lang, sub_format, info_dict.get('ext'))
            existing_sub = self.existing_file((sub_filename_final, sub_filename))
            if existing_sub:
                self.to_screen(f'[info] Video subtitle {sub_lang}.{sub_format} is already present')
                sub_info['filepath'] = existing_sub
                ret.append((existing_sub, sub_filename_final))
                continue

            self.to_screen(f'[info] Writing video subtitles to: {sub_filename}')
            if sub_info.get('data') is not None:
                try:
                    # Use newline='' to prevent conversion of newline characters
                    # See https://github.com/ytdl-org/youtube-dl/issues/10268
                    with open(sub_filename, 'w', encoding='utf-8', newline='') as subfile:
                        subfile.write(sub_info['data'])
                    sub_info['filepath'] = sub_filename
                    ret.append((sub_filename, sub_filename_final))
                    continue
                except OSError:
                    self.report_error(f'Cannot write video subtitles file {sub_filename}')
                    return None

            try:
                sub_copy = sub_info.copy()
                sub_copy.setdefault('http_headers', info_dict.get('http_headers'))
                self.dl(sub_filename, sub_copy, subtitle=True)
                sub_info['filepath'] = sub_filename
                ret.append((sub_filename, sub_filename_final))
            except (DownloadError, ExtractorError, IOError, OSError, ValueError) + network_exceptions as err:
                msg = f'Unable to download video subtitles for {sub_lang!r}: {err}'
                if self.params.get('ignoreerrors') is not True:  # False or 'only_download'
                    if not self.params.get('ignoreerrors'):
                        self.report_error(msg)
                    raise DownloadError(msg)
                self.report_warning(msg)
        return ret

    def _write_thumbnails(self, label, info_dict, filename, thumb_filename_base=None):
        ''' Write thumbnails to file and return list of (thumb_filename, final_thumb_filename) '''
        write_all = self.params.get('write_all_thumbnails', False)
        thumbnails, ret = [], []
        if write_all or self.params.get('writethumbnail', False):
            thumbnails = info_dict.get('thumbnails') or []
            if not thumbnails:
                self.to_screen(f'[info] There are no {label} thumbnails to download')
                return ret
        multiple = write_all and len(thumbnails) > 1

        if thumb_filename_base is None:
            thumb_filename_base = filename
        if thumbnails and not thumb_filename_base:
            self.write_debug(f'Skipping writing {label} thumbnail')
            return ret

        for idx, t in list(enumerate(thumbnails))[::-1]:
            thumb_ext = (f'{t["id"]}.' if multiple else '') + determine_ext(t['url'], 'jpg')
            thumb_display_id = f'{label} thumbnail {t["id"]}'
            thumb_filename = replace_extension(filename, thumb_ext, info_dict.get('ext'))
            thumb_filename_final = replace_extension(thumb_filename_base, thumb_ext, info_dict.get('ext'))

            existing_thumb = self.existing_file((thumb_filename_final, thumb_filename))
            if existing_thumb:
                self.to_screen('[info] %s is already present' % (
                    thumb_display_id if multiple else f'{label} thumbnail').capitalize())
                t['filepath'] = existing_thumb
                ret.append((existing_thumb, thumb_filename_final))
            else:
                self.to_screen(f'[info] Downloading {thumb_display_id} ...')
                try:
                    uf = self.urlopen(Request(t['url'], headers=t.get('http_headers', {})))
                    self.to_screen(f'[info] Writing {thumb_display_id} to: {thumb_filename}')
                    with open(encodeFilename(thumb_filename), 'wb') as thumbf:
                        shutil.copyfileobj(uf, thumbf)
                    ret.append((thumb_filename, thumb_filename_final))
                    t['filepath'] = thumb_filename
                except network_exceptions as err:
                    if isinstance(err, HTTPError) and err.status == 404:
                        self.to_screen(f'[info] {thumb_display_id.title()} does not exist')
                    else:
                        self.report_warning(f'Unable to download {thumb_display_id}: {err}')
                    thumbnails.pop(idx)
            if ret and not write_all:
                break
        return ret<|MERGE_RESOLUTION|>--- conflicted
+++ resolved
@@ -27,16 +27,12 @@
 from .compat import functools, urllib  # isort: split
 from .compat import compat_os_name, compat_shlex_quote, urllib_req_to_req
 from .cookies import LenientSimpleCookie, load_cookies
-<<<<<<< HEAD
-from .downloader import FFmpegFD, DashSegmentsFD, get_suitable_downloader, shorten_protocol_name
-=======
 from .downloader import (
     DashSegmentsFD,
     FFmpegFD,
     get_suitable_downloader,
     shorten_protocol_name,
 )
->>>>>>> bd730470
 from .downloader.rtmp import rtmpdump_version
 from .extractor import gen_extractor_classes, get_info_extractor
 from .extractor.common import UnsupportedURLIE
@@ -3290,11 +3286,7 @@
                 fd, success = None, True
                 if info_dict.get('protocol') or info_dict.get('url'):
                     fd = get_suitable_downloader(info_dict, self.params, to_stdout=temp_filename == '-')
-<<<<<<< HEAD
-                    if not (fd is FFmpegFD or fd is DashSegmentsFD) and 'no-direct-merge' not in self.params['compat_opts'] and (
-=======
                     if fd not in [FFmpegFD, DashSegmentsFD] and 'no-direct-merge' not in self.params['compat_opts'] and (
->>>>>>> bd730470
                             info_dict.get('section_start') or info_dict.get('section_end')):
                         msg = ('This format cannot be partially downloaded' if FFmpegFD.available()
                                else 'You have requested downloading the video partially, but ffmpeg is not installed')
