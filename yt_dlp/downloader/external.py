from __future__ import unicode_literals

import os.path
import re
import subprocess
import sys
import time

from .fragment import FragmentFD
from ..compat import (
    compat_setenv,
    compat_str,
)
from ..postprocessor.ffmpeg import FFmpegPostProcessor, EXT_TO_OUT_FORMATS
from ..utils import (
    cli_option,
    cli_valueless_option,
    cli_bool_option,
    _configuration_args,
    encodeFilename,
    encodeArgument,
    handle_youtubedl_headers,
    check_executable,
    Popen,
)


class ExternalFD(FragmentFD):
    SUPPORTED_PROTOCOLS = ('http', 'https', 'ftp', 'ftps')
    can_download_to_stdout = False

    def real_download(self, filename, info_dict):
        self.report_destination(filename)
        tmpfilename = self.temp_name(filename)

        try:
            started = time.time()
            retval = self._call_downloader(tmpfilename, info_dict)
        except KeyboardInterrupt:
            if not info_dict.get('is_live'):
                raise
            # Live stream downloading cancellation should be considered as
            # correct and expected termination thus all postprocessing
            # should take place
            retval = 0
            self.to_screen('[%s] Interrupted by user' % self.get_basename())

        if retval == 0:
            status = {
                'filename': filename,
                'status': 'finished',
                'elapsed': time.time() - started,
            }
            if filename != '-':
                fsize = os.path.getsize(encodeFilename(tmpfilename))
                self.to_screen('\r[%s] Downloaded %s bytes' % (self.get_basename(), fsize))
                self.try_rename(tmpfilename, filename)
                status.update({
                    'downloaded_bytes': fsize,
                    'total_bytes': fsize,
                })
            self._hook_progress(status, info_dict)
            return True
        else:
            self.to_stderr('\n')
            self.report_error('%s exited with code %d' % (
                self.get_basename(), retval))
            return False

    @classmethod
    def get_basename(cls):
        return cls.__name__[:-2].lower()

    @property
    def exe(self):
        return self.get_basename()

    @classmethod
    def available(cls, path=None):
        path = check_executable(path or cls.get_basename(), [cls.AVAILABLE_OPT])
        if path:
            cls.exe = path
            return path
        return False

    @classmethod
    def supports(cls, info_dict):
        return (
            (cls.can_download_to_stdout or not info_dict.get('to_stdout'))
            and info_dict['protocol'] in cls.SUPPORTED_PROTOCOLS)

    @classmethod
    def can_download(cls, info_dict, path=None):
        return cls.available(path) and cls.supports(info_dict)

    def _option(self, command_option, param):
        return cli_option(self.params, command_option, param)

    def _bool_option(self, command_option, param, true_value='true', false_value='false', separator=None):
        return cli_bool_option(self.params, command_option, param, true_value, false_value, separator)

    def _valueless_option(self, command_option, param, expected_value=True):
        return cli_valueless_option(self.params, command_option, param, expected_value)

    def _configuration_args(self, keys=None, *args, **kwargs):
        return _configuration_args(
            self.get_basename(), self.params.get('external_downloader_args'), self.get_basename(),
            keys, *args, **kwargs)

    def _call_downloader(self, tmpfilename, info_dict):
        """ Either overwrite this or implement _make_cmd """
        cmd = [encodeArgument(a) for a in self._make_cmd(tmpfilename, info_dict)]

        self._debug_cmd(cmd)

        if 'fragments' not in info_dict:
            p = Popen(cmd, stderr=subprocess.PIPE)
            _, stderr = p.communicate_or_kill()
            if p.returncode != 0:
                self.to_stderr(stderr.decode('utf-8', 'replace'))
            return p.returncode

        fragment_retries = self.params.get('fragment_retries', 0)
        skip_unavailable_fragments = self.params.get('skip_unavailable_fragments', True)

        count = 0
        while count <= fragment_retries:
            p = Popen(cmd, stderr=subprocess.PIPE)
            _, stderr = p.communicate_or_kill()
            if p.returncode == 0:
                break
            # TODO: Decide whether to retry based on error code
            # https://aria2.github.io/manual/en/html/aria2c.html#exit-status
            self.to_stderr(stderr.decode('utf-8', 'replace'))
            count += 1
            if count <= fragment_retries:
                self.to_screen(
                    '[%s] Got error. Retrying fragments (attempt %d of %s)...'
                    % (self.get_basename(), count, self.format_retries(fragment_retries)))
        if count > fragment_retries:
            if not skip_unavailable_fragments:
                self.report_error('Giving up after %s fragment retries' % fragment_retries)
                return -1

        decrypt_fragment = self.decrypter(info_dict)
        dest, _ = self.sanitize_open(tmpfilename, 'wb')
        for frag_index, fragment in enumerate(info_dict['fragments']):
            fragment_filename = '%s-Frag%d' % (tmpfilename, frag_index)
            try:
                src, _ = self.sanitize_open(fragment_filename, 'rb')
            except IOError as err:
                if skip_unavailable_fragments and frag_index > 1:
                    self.report_skip_fragment(frag_index, err)
                    continue
                self.report_error(f'Unable to open fragment {frag_index}; {err}')
                return -1
            dest.write(decrypt_fragment(fragment, src.read()))
            src.close()
            if not self.params.get('keep_fragments', False):
                os.remove(encodeFilename(fragment_filename))
        dest.close()
        os.remove(encodeFilename('%s.frag.urls' % tmpfilename))
        return 0


class CurlFD(ExternalFD):
    AVAILABLE_OPT = '-V'

    def _make_cmd(self, tmpfilename, info_dict):
        cmd = [self.exe, '--location', '-o', tmpfilename]
        if info_dict.get('http_headers') is not None:
            for key, val in info_dict['http_headers'].items():
                cmd += ['--header', '%s: %s' % (key, val)]

        cmd += self._bool_option('--continue-at', 'continuedl', '-', '0')
        cmd += self._valueless_option('--silent', 'noprogress')
        cmd += self._valueless_option('--verbose', 'verbose')
        cmd += self._option('--limit-rate', 'ratelimit')
        retry = self._option('--retry', 'retries')
        if len(retry) == 2:
            if retry[1] in ('inf', 'infinite'):
                retry[1] = '2147483647'
            cmd += retry
        cmd += self._option('--max-filesize', 'max_filesize')
        cmd += self._option('--interface', 'source_address')
        cmd += self._option('--proxy', 'proxy')
        cmd += self._valueless_option('--insecure', 'nocheckcertificate')
        cmd += self._configuration_args()
        cmd += ['--', info_dict['url']]
        return cmd

    def _call_downloader(self, tmpfilename, info_dict):
        cmd = [encodeArgument(a) for a in self._make_cmd(tmpfilename, info_dict)]

        self._debug_cmd(cmd)

        # curl writes the progress to stderr so don't capture it.
        p = Popen(cmd)
        p.communicate_or_kill()
        return p.returncode


class AxelFD(ExternalFD):
    AVAILABLE_OPT = '-V'

    def _make_cmd(self, tmpfilename, info_dict):
        cmd = [self.exe, '-o', tmpfilename]
        if info_dict.get('http_headers') is not None:
            for key, val in info_dict['http_headers'].items():
                cmd += ['-H', '%s: %s' % (key, val)]
        cmd += self._configuration_args()
        cmd += ['--', info_dict['url']]
        return cmd


class WgetFD(ExternalFD):
    AVAILABLE_OPT = '--version'

    def _make_cmd(self, tmpfilename, info_dict):
        cmd = [self.exe, '-O', tmpfilename, '-nv', '--no-cookies']
        if info_dict.get('http_headers') is not None:
            for key, val in info_dict['http_headers'].items():
                cmd += ['--header', '%s: %s' % (key, val)]
        cmd += self._option('--limit-rate', 'ratelimit')
        retry = self._option('--tries', 'retries')
        if len(retry) == 2:
            if retry[1] in ('inf', 'infinite'):
                retry[1] = '0'
            cmd += retry
        cmd += self._option('--bind-address', 'source_address')
        cmd += self._option('--proxy', 'proxy')
        cmd += self._valueless_option('--no-check-certificate', 'nocheckcertificate')
        cmd += self._configuration_args()
        cmd += ['--', info_dict['url']]
        return cmd


class Aria2cFD(ExternalFD):
    AVAILABLE_OPT = '-v'
    SUPPORTED_PROTOCOLS = ('http', 'https', 'ftp', 'ftps', 'dash_frag_urls', 'm3u8_frag_urls')

    @staticmethod
    def supports_manifest(manifest):
        UNSUPPORTED_FEATURES = [
            r'#EXT-X-BYTERANGE',  # playlists composed of byte ranges of media files [1]
            # 1. https://tools.ietf.org/html/draft-pantos-http-live-streaming-17#section-4.3.2.2
        ]
        check_results = (not re.search(feature, manifest) for feature in UNSUPPORTED_FEATURES)
        return all(check_results)

    def _make_cmd(self, tmpfilename, info_dict):
        cmd = [self.exe, '-c',
               '--console-log-level=warn', '--summary-interval=0', '--download-result=hide',
               '--file-allocation=none', '-x16', '-j16', '-s16']
        if 'fragments' in info_dict:
            cmd += ['--allow-overwrite=true', '--allow-piece-length-change=true']
        else:
            cmd += ['--min-split-size', '1M']

        if info_dict.get('http_headers') is not None:
            for key, val in info_dict['http_headers'].items():
                cmd += ['--header', '%s: %s' % (key, val)]
        cmd += self._option('--max-overall-download-limit', 'ratelimit')
        cmd += self._option('--interface', 'source_address')
        cmd += self._option('--all-proxy', 'proxy')
        cmd += self._bool_option('--check-certificate', 'nocheckcertificate', 'false', 'true', '=')
        cmd += self._bool_option('--remote-time', 'updatetime', 'true', 'false', '=')
        cmd += self._bool_option('--show-console-readout', 'noprogress', 'false', 'true', '=')
        cmd += self._configuration_args()

        # aria2c strips out spaces from the beginning/end of filenames and paths.
        # We work around this issue by adding a "./" to the beginning of the
        # filename and relative path, and adding a "/" at the end of the path.
        # See: https://github.com/yt-dlp/yt-dlp/issues/276
        # https://github.com/ytdl-org/youtube-dl/issues/20312
        # https://github.com/aria2/aria2/issues/1373
        dn = os.path.dirname(tmpfilename)
        if dn:
            if not os.path.isabs(dn):
                dn = '.%s%s' % (os.path.sep, dn)
            cmd += ['--dir', dn + os.path.sep]
        if 'fragments' not in info_dict:
            cmd += ['--out', '.%s%s' % (os.path.sep, os.path.basename(tmpfilename))]
        cmd += ['--auto-file-renaming=false']

        if 'fragments' in info_dict:
            cmd += ['--file-allocation=none', '--uri-selector=inorder']
            url_list_file = '%s.frag.urls' % tmpfilename
            url_list = []
            for frag_index, fragment in enumerate(info_dict['fragments']):
                fragment_filename = '%s-Frag%d' % (os.path.basename(tmpfilename), frag_index)
                url_list.append('%s\n\tout=%s' % (fragment['url'], fragment_filename))
            stream, _ = self.sanitize_open(url_list_file, 'wb')
            stream.write('\n'.join(url_list).encode('utf-8'))
            stream.close()
            cmd += ['-i', url_list_file]
        else:
            cmd += ['--', info_dict['url']]
        return cmd


class HttpieFD(ExternalFD):
    AVAILABLE_OPT = '--version'

    @classmethod
    def available(cls, path=None):
<<<<<<< HEAD
        return ExternalFD.available(path or 'http')
=======
        return super().available(path or 'http')
>>>>>>> b1156c1e

    def _make_cmd(self, tmpfilename, info_dict):
        cmd = ['http', '--download', '--output', tmpfilename, info_dict['url']]

        if info_dict.get('http_headers') is not None:
            for key, val in info_dict['http_headers'].items():
                cmd += ['%s:%s' % (key, val)]
        return cmd


class FFmpegFD(ExternalFD):
    SUPPORTED_PROTOCOLS = ('http', 'https', 'ftp', 'ftps', 'm3u8', 'm3u8_native', 'rtsp', 'rtmp', 'rtmp_ffmpeg', 'mms', 'http_dash_segments')
    can_download_to_stdout = True

    @classmethod
    def available(cls, path=None):
        # TODO: Fix path for ffmpeg
        # Fixme: This may be wrong when --ffmpeg-location is used
        return FFmpegPostProcessor().available

    @classmethod
    def supports(cls, info_dict):
        return all(proto in cls.SUPPORTED_PROTOCOLS for proto in info_dict['protocol'].split('+'))

    def on_process_started(self, proc, stdin):
        """ Override this in subclasses  """
        pass

    @classmethod
    def can_merge_formats(cls, info_dict, params):
        return (
            info_dict.get('requested_formats')
            and info_dict.get('protocol')
            and not params.get('allow_unplayable_formats')
            and 'no-direct-merge' not in params.get('compat_opts', [])
            and cls.can_download(info_dict))

    def _call_downloader(self, tmpfilename, info_dict):
        urls = [f['url'] for f in info_dict.get('requested_formats', [])] or [info_dict['url']]
        ffpp = FFmpegPostProcessor(downloader=self)
        if not ffpp.available:
            self.report_error('m3u8 download detected but ffmpeg could not be found. Please install')
            return False
        ffpp.check_version()

        args = [ffpp.executable, '-y']

        for log_level in ('quiet', 'verbose'):
            if self.params.get(log_level, False):
                args += ['-loglevel', log_level]
                break
        if not self.params.get('verbose'):
            args += ['-hide_banner']

        args += info_dict.get('_ffmpeg_args', [])

        # This option exists only for compatibility. Extractors should use `_ffmpeg_args` instead
        seekable = info_dict.get('_seekable')
        if seekable is not None:
            # setting -seekable prevents ffmpeg from guessing if the server
            # supports seeking(by adding the header `Range: bytes=0-`), which
            # can cause problems in some cases
            # https://github.com/ytdl-org/youtube-dl/issues/11800#issuecomment-275037127
            # http://trac.ffmpeg.org/ticket/6125#comment:10
            args += ['-seekable', '1' if seekable else '0']

        # start_time = info_dict.get('start_time') or 0
        # if start_time:
        #     args += ['-ss', compat_str(start_time)]
        # end_time = info_dict.get('end_time')
        # if end_time:
        #     args += ['-t', compat_str(end_time - start_time)]

        if info_dict.get('http_headers') is not None and re.match(r'^https?://', urls[0]):
            # Trailing \r\n after each HTTP header is important to prevent warning from ffmpeg/avconv:
            # [http @ 00000000003d2fa0] No trailing CRLF found in HTTP header.
            headers = handle_youtubedl_headers(info_dict['http_headers'])
            args += [
                '-headers',
                ''.join('%s: %s\r\n' % (key, val) for key, val in headers.items())]

        env = None
        proxy = self.params.get('proxy')
        if proxy:
            if not re.match(r'^[\da-zA-Z]+://', proxy):
                proxy = 'http://%s' % proxy

            if proxy.startswith('socks'):
                self.report_warning(
                    '%s does not support SOCKS proxies. Downloading is likely to fail. '
                    'Consider adding --hls-prefer-native to your command.' % self.get_basename())

            # Since December 2015 ffmpeg supports -http_proxy option (see
            # http://git.videolan.org/?p=ffmpeg.git;a=commit;h=b4eb1f29ebddd60c41a2eb39f5af701e38e0d3fd)
            # We could switch to the following code if we are able to detect version properly
            # args += ['-http_proxy', proxy]
            env = os.environ.copy()
            compat_setenv('HTTP_PROXY', proxy, env=env)
            compat_setenv('http_proxy', proxy, env=env)

        protocol = info_dict.get('protocol')

        if protocol == 'rtmp':
            player_url = info_dict.get('player_url')
            page_url = info_dict.get('page_url')
            app = info_dict.get('app')
            play_path = info_dict.get('play_path')
            tc_url = info_dict.get('tc_url')
            flash_version = info_dict.get('flash_version')
            live = info_dict.get('rtmp_live', False)
            conn = info_dict.get('rtmp_conn')
            if player_url is not None:
                args += ['-rtmp_swfverify', player_url]
            if page_url is not None:
                args += ['-rtmp_pageurl', page_url]
            if app is not None:
                args += ['-rtmp_app', app]
            if play_path is not None:
                args += ['-rtmp_playpath', play_path]
            if tc_url is not None:
                args += ['-rtmp_tcurl', tc_url]
            if flash_version is not None:
                args += ['-rtmp_flashver', flash_version]
            if live:
                args += ['-rtmp_live', 'live']
            if isinstance(conn, list):
                for entry in conn:
                    args += ['-rtmp_conn', entry]
            elif isinstance(conn, compat_str):
                args += ['-rtmp_conn', conn]

        for i, url in enumerate(urls):
            args += self._configuration_args((f'_i{i + 1}', '_i')) + ['-i', url]

        args += ['-c', 'copy']
        if info_dict.get('requested_formats') or protocol == 'http_dash_segments':
            for (i, fmt) in enumerate(info_dict.get('requested_formats') or [info_dict]):
                stream_number = fmt.get('manifest_stream_number', 0)
                args.extend(['-map', f'{i}:{stream_number}'])

        if self.params.get('test', False):
            args += ['-fs', compat_str(self._TEST_FILE_SIZE)]

        ext = info_dict['ext']
        if protocol in ('m3u8', 'm3u8_native'):
            use_mpegts = (tmpfilename == '-') or self.params.get('hls_use_mpegts')
            if use_mpegts is None:
                use_mpegts = info_dict.get('is_live')
            if use_mpegts:
                args += ['-f', 'mpegts']
            else:
                args += ['-f', 'mp4']
                if (ffpp.basename == 'ffmpeg' and ffpp._features.get('needs_adtstoasc')) and (not info_dict.get('acodec') or info_dict['acodec'].split('.')[0] in ('aac', 'mp4a')):
                    args += ['-bsf:a', 'aac_adtstoasc']
        elif protocol == 'rtmp':
            args += ['-f', 'flv']
        elif ext == 'mp4' and tmpfilename == '-':
            args += ['-f', 'mpegts']
        else:
            args += ['-f', EXT_TO_OUT_FORMATS.get(ext, ext)]

        args += self._configuration_args(('_o1', '_o', ''))

        args = [encodeArgument(opt) for opt in args]
        args.append(encodeFilename(ffpp._ffmpeg_filename_argument(tmpfilename), True))
        args.extend(['-progress', 'pipe:1'])
        self._debug_cmd(args)

        proc = subprocess.Popen(args, env=env, universal_newlines=True, encoding="utf8",
                                stdin=subprocess.PIPE, stdout=subprocess.PIPE)
        if url in ('-', 'pipe:'):
            self.on_process_started(proc, proc.stdin)
        try:
            # Get ffmpeg progress by capturing and parsing the output with the '-progress' option
            if "duration" in info_dict.keys() and info_dict["duration"] is not None and info_dict['duration'] != 0:
                start_time, end_time, total_time_to_dl = None, None, info_dict['duration']
                for i, arg in enumerate(args):
                    if arg == "-ss" and i + 1 < len(args):
                        start_time = parse_ffmpeg_time_string(args[i + 1])
                    elif (arg == "-sseof" or arg == "-t") and i + 1 < len(args):
                        start_time = info_dict['duration'] - parse_ffmpeg_time_string(args[i + 1])
                    elif (arg == "-to" or arg == "-t") and i + 1 < len(args):
                        end_time = parse_ffmpeg_time_string(args[i + 1])
                if start_time is not None and end_time is None:
                    total_time_to_dl = total_time_to_dl - start_time
                elif start_time is None and end_time is not None:
                    total_time_to_dl = end_time
                elif start_time is not None and end_time is not None:
                    total_time_to_dl = end_time - start_time
                started = time.time()
                if "filesize" in info_dict.keys() and info_dict["filesize"] is not None:
                    total_filesize = info_dict["filesize"] * total_time_to_dl / info_dict['duration']
                elif "filesize_approx" in info_dict.keys() and info_dict["filesize_approx"] is not None:
                    total_filesize = info_dict["filesize_approx"] * total_time_to_dl / info_dict['duration']
                else:
                    total_filesize = 0
            else:
                total_filesize = 0
            status = {
                'filename': info_dict['_filename'],
                'status': 'downloading',
                'total_bytes': total_filesize,
                'elapsed': time.time() - started
            }
            progress_pattern = re.compile(
                r'(frame=\s*(?P<frame>\S+)\nfps=\s*(?P<fps>\S+)\nstream_0_0_q=\s*(?P<stream_0_0_q>\S+)\n)?bitrate=\s*(?P<bitrate>\S+)\ntotal_size=\s*(?P<total_size>\S+)\nout_time_us=\s*(?P<out_time_us>\S+)\nout_time_ms=\s*(?P<out_time_ms>\S+)\nout_time=\s*(?P<out_time>\S+)\ndup_frames=\s*(?P<dup_frames>\S+)\ndrop_frames=\s*(?P<drop_frames>\S+)\nspeed=\s*(?P<speed>\S+)\nprogress=\s*(?P<progress>\S+)')
            retval = proc.poll()
            ffpmeg_stdout_buffer = ""

            while retval is None:
                ffmpeg_stdout = proc.stdout.readline() if proc.stdout is not None else ""
                if ffmpeg_stdout != "":
                    ffpmeg_stdout_buffer += ffmpeg_stdout
                    ffmpeg_prog_infos = re.match(progress_pattern, ffpmeg_stdout_buffer)
                    if ffmpeg_prog_infos:
                        sys.stdout.write(ffpmeg_stdout_buffer)
                        ffmpeg_stdout = ""
                        speed = 0 if ffmpeg_prog_infos['speed'] == "N/A" else float(ffmpeg_prog_infos['speed'][:-1])
                        if speed != 0:
                            eta_seconds = (total_time_to_dl - parse_ffmpeg_time_string(
                                ffmpeg_prog_infos['out_time'])) / speed
                        else:
                            eta_seconds = 0
                        bitrate_int = None
                        bitrate_str = re.match(r"(?P<E>\d+)(\.(?P<f>\d+))?(?P<U>g|m|k)?bits/s",
                                               ffmpeg_prog_infos['bitrate'])
                        if bitrate_str:
                            bitrate_int = compute_prefix(bitrate_str)
                        dl_bytes_str = re.match(r"\d+", ffmpeg_prog_infos['total_size'])
                        dl_bytes_int = int(ffmpeg_prog_infos['total_size']) if dl_bytes_str else 0
                        status.update({
                            'downloaded_bytes': dl_bytes_int,
                            'speed': bitrate_int,
                            'eta': eta_seconds
                        })
                        self._hook_progress(status, info_dict)
                        ffpmeg_stdout_buffer = ""
                status.update({'elapsed': time.time() - started})
                retval = proc.poll()
            status.update({
                'status': 'finished',
                'downloaded_bytes': total_filesize
            })
            self._hook_progress(status, info_dict)
        except BaseException as e:
            # subprocces.run would send the SIGKILL signal to ffmpeg and the
            # mp4 file couldn't be played, but if we ask ffmpeg to quit it
            # produces a file that is playable (this is mostly useful for live
            # streams). Note that Windows is not affected and produces playable
            # files (see https://github.com/ytdl-org/youtube-dl/issues/8300).
            if isinstance(e, KeyboardInterrupt) and sys.platform != 'win32' and url not in ('-', 'pipe:'):
                proc.communicate_or_kill(b'q')
            else:
                proc.kill()
                proc.wait()
            raise
        return retval


class AVconvFD(FFmpegFD):
    pass


_BY_NAME = dict(
    (klass.get_basename(), klass)
    for name, klass in globals().items()
    if name.endswith('FD') and name not in ('ExternalFD', 'FragmentFD')
)


def list_external_downloaders():
    return sorted(_BY_NAME.keys())


def get_external_downloader(external_downloader):
    """ Given the name of the executable, see whether we support the given
        downloader . """
    # Drop .exe extension on Windows
    bn = os.path.splitext(os.path.basename(external_downloader))[0]
    return _BY_NAME.get(bn)


def parse_ffmpeg_time_string(time_string):
    time = 0
    reg1 = re.match(r"((?P<H>\d\d?):)?((?P<M>\d\d?):)?(?P<S>\d\d?)(\.(?P<f>\d{1,3}))?", time_string)
    reg2 = re.match(r"\d+(?P<U>s|ms|us)", time_string)
    if reg1:
        if reg1.group('H') is not None:
            time += 3600 * int(reg1.group('H'))
        if reg1.group('M') is not None:
            time += 60 * int(reg1.group('M'))
        time += int(reg1.group('S'))
        if reg1.group('f') is not None:
            time += int(reg1.group('f')) / 1_000
    elif reg2:
        time = int(reg2.group('U'))
        if reg2.group('U') == 'ms':
            time /= 1_000
        elif reg2.group('U') == 'us':
            time /= 1_000_000
    return time


def compute_prefix(match):
    res = int(match.group('E'))
    if match.group('f') is not None:
        res += int(match.group('f'))
    if match.group('U') is not None:
        if match.group('U') == 'g':
            res *= 1_000_000_000
        elif match.group('U') == 'm':
            res *= 1_000_000
        elif match.group('U') == 'k':
            res *= 1_000
    return res<|MERGE_RESOLUTION|>--- conflicted
+++ resolved
@@ -304,11 +304,7 @@
 
     @classmethod
     def available(cls, path=None):
-<<<<<<< HEAD
-        return ExternalFD.available(path or 'http')
-=======
         return super().available(path or 'http')
->>>>>>> b1156c1e
 
     def _make_cmd(self, tmpfilename, info_dict):
         cmd = ['http', '--download', '--output', tmpfilename, info_dict['url']]
