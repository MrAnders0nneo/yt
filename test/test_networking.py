#!/usr/bin/env python3
import json
# Allow direct execution
import os
import sys

import pytest

sys.path.insert(0, os.path.dirname(os.path.dirname(os.path.abspath(__file__))))

<<<<<<< HEAD
import asyncio
import functools
=======
>>>>>>> a40e0b37
import gzip
import http.client
import http.cookiejar
import http.server
import io
import pathlib
import random
import ssl
import tempfile
import threading
import time
import urllib.error
import urllib.request
import warnings
import zlib
from email.message import Message
from http.cookiejar import CookieJar

from test.helper import FakeYDL, http_server_port
from yt_dlp.cookies import YoutubeDLCookieJar
<<<<<<< HEAD
from yt_dlp.dependencies import brotli, websockets
=======
from yt_dlp.dependencies import brotli, requests, urllib3
>>>>>>> a40e0b37
from yt_dlp.networking import (
    HEADRequest,
    PUTRequest,
    Request,
    RequestDirector,
    RequestHandler,
    Response,
)
from yt_dlp.networking._urllib import UrllibRH
from yt_dlp.networking.exceptions import (
    CertificateVerifyError,
    HTTPError,
    IncompleteRead,
    NoSupportingHandlers,
    ProxyError,
    RequestError,
    SSLError,
    TransportError,
    UnsupportedRequest,
)
from yt_dlp.utils._utils import _YDLLogger as FakeLogger
from yt_dlp.utils.networking import HTTPHeaderDict

TEST_DIR = os.path.dirname(os.path.abspath(__file__))


def _build_proxy_handler(name):
    class HTTPTestRequestHandler(http.server.BaseHTTPRequestHandler):
        proxy_name = name

        def log_message(self, format, *args):
            pass

        def do_GET(self):
            self.send_response(200)
            self.send_header('Content-Type', 'text/plain; charset=utf-8')
            self.end_headers()
            self.wfile.write('{self.proxy_name}: {self.path}'.format(self=self).encode())
    return HTTPTestRequestHandler


class HTTPTestRequestHandler(http.server.BaseHTTPRequestHandler):
    protocol_version = 'HTTP/1.1'

    def log_message(self, format, *args):
        pass

    def _headers(self):
        payload = str(self.headers).encode()
        self.send_response(200)
        self.send_header('Content-Type', 'application/json')
        self.send_header('Content-Length', str(len(payload)))
        self.end_headers()
        self.wfile.write(payload)

    def _redirect(self):
        self.send_response(int(self.path[len('/redirect_'):]))
        self.send_header('Location', '/method')
        self.send_header('Content-Length', '0')
        self.end_headers()

    def _method(self, method, payload=None):
        self.send_response(200)
        self.send_header('Content-Length', str(len(payload or '')))
        self.send_header('Method', method)
        self.end_headers()
        if payload:
            self.wfile.write(payload)

    def _status(self, status):
        payload = f'<html>{status} NOT FOUND</html>'.encode()
        self.send_response(int(status))
        self.send_header('Content-Type', 'text/html; charset=utf-8')
        self.send_header('Content-Length', str(len(payload)))
        self.end_headers()
        self.wfile.write(payload)

    def _read_data(self):
        if 'Content-Length' in self.headers:
            return self.rfile.read(int(self.headers['Content-Length']))

    def do_POST(self):
        data = self._read_data() + str(self.headers).encode()
        if self.path.startswith('/redirect_'):
            self._redirect()
        elif self.path.startswith('/method'):
            self._method('POST', data)
        elif self.path.startswith('/headers'):
            self._headers()
        else:
            self._status(404)

    def do_HEAD(self):
        if self.path.startswith('/redirect_'):
            self._redirect()
        elif self.path.startswith('/method'):
            self._method('HEAD')
        else:
            self._status(404)

    def do_PUT(self):
        data = self._read_data() + str(self.headers).encode()
        if self.path.startswith('/redirect_'):
            self._redirect()
        elif self.path.startswith('/method'):
            self._method('PUT', data)
        else:
            self._status(404)

    def do_GET(self):
        if self.path == '/video.html':
            payload = b'<html><video src="/vid.mp4" /></html>'
            self.send_response(200)
            self.send_header('Content-Type', 'text/html; charset=utf-8')
            self.send_header('Content-Length', str(len(payload)))
            self.end_headers()
            self.wfile.write(payload)
        elif self.path == '/vid.mp4':
            payload = b'\x00\x00\x00\x00\x20\x66\x74[video]'
            self.send_response(200)
            self.send_header('Content-Type', 'video/mp4')
            self.send_header('Content-Length', str(len(payload)))
            self.end_headers()
            self.wfile.write(payload)
        elif self.path == '/%E4%B8%AD%E6%96%87.html':
            payload = b'<html><video src="/vid.mp4" /></html>'
            self.send_response(200)
            self.send_header('Content-Type', 'text/html; charset=utf-8')
            self.send_header('Content-Length', str(len(payload)))
            self.end_headers()
            self.wfile.write(payload)
        elif self.path == '/%c7%9f':
            payload = b'<html><video src="/vid.mp4" /></html>'
            self.send_response(200)
            self.send_header('Content-Type', 'text/html; charset=utf-8')
            self.send_header('Content-Length', str(len(payload)))
            self.end_headers()
            self.wfile.write(payload)
        elif self.path.startswith('/redirect_loop'):
            self.send_response(301)
            self.send_header('Location', self.path)
            self.send_header('Content-Length', '0')
            self.end_headers()
        elif self.path == '/redirect_dotsegments':
            self.send_response(301)
            # redirect to /headers but with dot segments before
            self.send_header('Location', '/a/b/./../../headers')
            self.send_header('Content-Length', '0')
            self.end_headers()
        elif self.path.startswith('/redirect_'):
            self._redirect()
        elif self.path.startswith('/method'):
            self._method('GET', str(self.headers).encode())
        elif self.path.startswith('/headers'):
            self._headers()
        elif self.path.startswith('/308-to-headers'):
            self.send_response(308)
            self.send_header('Location', '/headers')
            self.send_header('Content-Length', '0')
            self.end_headers()
        elif self.path == '/trailing_garbage':
            payload = b'<html><video src="/vid.mp4" /></html>'
            self.send_response(200)
            self.send_header('Content-Type', 'text/html; charset=utf-8')
            self.send_header('Content-Encoding', 'gzip')
            buf = io.BytesIO()
            with gzip.GzipFile(fileobj=buf, mode='wb') as f:
                f.write(payload)
            compressed = buf.getvalue() + b'trailing garbage'
            self.send_header('Content-Length', str(len(compressed)))
            self.end_headers()
            self.wfile.write(compressed)
        elif self.path == '/302-non-ascii-redirect':
            new_url = f'http://127.0.0.1:{http_server_port(self.server)}/中文.html'
            self.send_response(301)
            self.send_header('Location', new_url)
            self.send_header('Content-Length', '0')
            self.end_headers()
        elif self.path == '/content-encoding':
            encodings = self.headers.get('ytdl-encoding', '')
            payload = b'<html><video src="/vid.mp4" /></html>'
            for encoding in filter(None, (e.strip() for e in encodings.split(','))):
                if encoding == 'br' and brotli:
                    payload = brotli.compress(payload)
                elif encoding == 'gzip':
                    buf = io.BytesIO()
                    with gzip.GzipFile(fileobj=buf, mode='wb') as f:
                        f.write(payload)
                    payload = buf.getvalue()
                elif encoding == 'deflate':
                    payload = zlib.compress(payload)
                elif encoding == 'unsupported':
                    payload = b'raw'
                    break
                else:
                    self._status(415)
                    return
            self.send_response(200)
            self.send_header('Content-Encoding', encodings)
            self.send_header('Content-Length', str(len(payload)))
            self.end_headers()
            self.wfile.write(payload)
        elif self.path.startswith('/gen_'):
            payload = b'<html></html>'
            self.send_response(int(self.path[len('/gen_'):]))
            self.send_header('Content-Type', 'text/html; charset=utf-8')
            self.send_header('Content-Length', str(len(payload)))
            self.end_headers()
            self.wfile.write(payload)
        elif self.path.startswith('/incompleteread'):
            payload = b'<html></html>'
            self.send_response(200)
            self.send_header('Content-Type', 'text/html; charset=utf-8')
            self.send_header('Content-Length', '234234')
            self.end_headers()
            self.wfile.write(payload)
            self.finish()
        elif self.path.startswith('/timeout_'):
            time.sleep(int(self.path[len('/timeout_'):]))
            self._headers()
        elif self.path == '/source_address':
            payload = str(self.client_address[0]).encode()
            self.send_response(200)
            self.send_header('Content-Type', 'text/html; charset=utf-8')
            self.send_header('Content-Length', str(len(payload)))
            self.end_headers()
            self.wfile.write(payload)
            self.finish()
        else:
            self._status(404)

    def send_header(self, keyword, value):
        """
        Forcibly allow HTTP server to send non percent-encoded non-ASCII characters in headers.
        This is against what is defined in RFC 3986, however we need to test we support this
        since some sites incorrectly do this.
        """
        if keyword.lower() == 'connection':
            return super().send_header(keyword, value)

        if not hasattr(self, '_headers_buffer'):
            self._headers_buffer = []

        self._headers_buffer.append(f'{keyword}: {value}\r\n'.encode())


def validate_and_send(rh, req):
    rh.validate(req)
    return rh.send(req)


class TestRequestHandlerBase:
    @classmethod
    def setup_class(cls):
        cls.http_httpd = http.server.ThreadingHTTPServer(
            ('127.0.0.1', 0), HTTPTestRequestHandler)
        cls.http_port = http_server_port(cls.http_httpd)
        cls.http_server_thread = threading.Thread(target=cls.http_httpd.serve_forever)
        # FIXME: we should probably stop the http server thread after each test
        # See: https://github.com/yt-dlp/yt-dlp/pull/7094#discussion_r1199746041
        cls.http_server_thread.daemon = True
        cls.http_server_thread.start()

        # HTTPS server
        certfn = os.path.join(TEST_DIR, 'testcert.pem')
        cls.https_httpd = http.server.ThreadingHTTPServer(
            ('127.0.0.1', 0), HTTPTestRequestHandler)
        sslctx = ssl.SSLContext(ssl.PROTOCOL_TLS_SERVER)
        sslctx.load_cert_chain(certfn, None)
        cls.https_httpd.socket = sslctx.wrap_socket(cls.https_httpd.socket, server_side=True)
        cls.https_port = http_server_port(cls.https_httpd)
        cls.https_server_thread = threading.Thread(target=cls.https_httpd.serve_forever)
        cls.https_server_thread.daemon = True
        cls.https_server_thread.start()


class TestHTTPRequestHandler(TestRequestHandlerBase):
    @pytest.mark.parametrize('handler', ['Urllib', 'Requests'], indirect=True)
    def test_verify_cert(self, handler):
        with handler() as rh:
            with pytest.raises(CertificateVerifyError):
                validate_and_send(rh, Request(f'https://127.0.0.1:{self.https_port}/headers'))

        with handler(verify=False) as rh:
            r = validate_and_send(rh, Request(f'https://127.0.0.1:{self.https_port}/headers'))
            assert r.status == 200
            r.close()

    @pytest.mark.parametrize('handler', ['Urllib', 'Requests'], indirect=True)
    def test_ssl_error(self, handler):
        # HTTPS server with too old TLS version
        # XXX: is there a better way to test this than to create a new server?
        https_httpd = http.server.ThreadingHTTPServer(
            ('127.0.0.1', 0), HTTPTestRequestHandler)
        sslctx = ssl.SSLContext(ssl.PROTOCOL_TLS_SERVER)
        https_httpd.socket = sslctx.wrap_socket(https_httpd.socket, server_side=True)
        https_port = http_server_port(https_httpd)
        https_server_thread = threading.Thread(target=https_httpd.serve_forever)
        https_server_thread.daemon = True
        https_server_thread.start()

        with handler(verify=False) as rh:
            with pytest.raises(SSLError, match='sslv3 alert handshake failure') as exc_info:
                validate_and_send(rh, Request(f'https://127.0.0.1:{https_port}/headers'))
            assert not issubclass(exc_info.type, CertificateVerifyError)

    @pytest.mark.parametrize('handler', ['Urllib', 'Requests'], indirect=True)
    def test_percent_encode(self, handler):
        with handler() as rh:
            # Unicode characters should be encoded with uppercase percent-encoding
            res = validate_and_send(rh, Request(f'http://127.0.0.1:{self.http_port}/中文.html'))
            assert res.status == 200
            res.close()
            # don't normalize existing percent encodings
            res = validate_and_send(rh, Request(f'http://127.0.0.1:{self.http_port}/%c7%9f'))
            assert res.status == 200
            res.close()

    @pytest.mark.parametrize('handler', ['Urllib', 'Requests'], indirect=True)
    def test_remove_dot_segments(self, handler):
        with handler() as rh:
            # This isn't a comprehensive test,
            # but it should be enough to check whether the handler is removing dot segments
            res = validate_and_send(rh, Request(f'http://127.0.0.1:{self.http_port}/a/b/./../../headers'))
            assert res.status == 200
            assert res.url == f'http://127.0.0.1:{self.http_port}/headers'
            res.close()

            res = validate_and_send(rh, Request(f'http://127.0.0.1:{self.http_port}/redirect_dotsegments'))
            assert res.status == 200
            assert res.url == f'http://127.0.0.1:{self.http_port}/headers'
            res.close()

    @pytest.mark.parametrize('handler', ['Urllib', 'Requests'], indirect=True)
    def test_unicode_path_redirection(self, handler):
        with handler() as rh:
            r = validate_and_send(rh, Request(f'http://127.0.0.1:{self.http_port}/302-non-ascii-redirect'))
            assert r.url == f'http://127.0.0.1:{self.http_port}/%E4%B8%AD%E6%96%87.html'
            r.close()

    @pytest.mark.parametrize('handler', ['Urllib', 'Requests'], indirect=True)
    def test_raise_http_error(self, handler):
        with handler() as rh:
            for bad_status in (400, 500, 599, 302):
                with pytest.raises(HTTPError):
                    validate_and_send(rh, Request('http://127.0.0.1:%d/gen_%d' % (self.http_port, bad_status)))

            # Should not raise an error
            validate_and_send(rh, Request('http://127.0.0.1:%d/gen_200' % self.http_port)).close()

    @pytest.mark.parametrize('handler', ['Urllib', 'Requests'], indirect=True)
    def test_response_url(self, handler):
        with handler() as rh:
            # Response url should be that of the last url in redirect chain
            res = validate_and_send(rh, Request(f'http://127.0.0.1:{self.http_port}/redirect_301'))
            assert res.url == f'http://127.0.0.1:{self.http_port}/method'
            res.close()
            res2 = validate_and_send(rh, Request(f'http://127.0.0.1:{self.http_port}/gen_200'))
            assert res2.url == f'http://127.0.0.1:{self.http_port}/gen_200'
            res2.close()

    @pytest.mark.parametrize('handler', ['Urllib', 'Requests'], indirect=True)
    def test_redirect(self, handler):
        with handler() as rh:
            def do_req(redirect_status, method, assert_no_content=False):
                data = b'testdata' if method in ('POST', 'PUT') else None
                res = validate_and_send(
                    rh, Request(f'http://127.0.0.1:{self.http_port}/redirect_{redirect_status}', method=method, data=data))

                headers = b''
                data_sent = b''
                if data is not None:
                    data_sent += res.read(len(data))
                    if data_sent != data:
                        headers += data_sent
                        data_sent = b''

                headers += res.read()

                if assert_no_content or data is None:
                    assert b'Content-Type' not in headers
                    assert b'Content-Length' not in headers
                else:
                    assert b'Content-Type' in headers
                    assert b'Content-Length' in headers

                return data_sent.decode(), res.headers.get('method', '')

            # A 303 must either use GET or HEAD for subsequent request
            assert do_req(303, 'POST', True) == ('', 'GET')
            assert do_req(303, 'HEAD') == ('', 'HEAD')

            assert do_req(303, 'PUT', True) == ('', 'GET')

            # 301 and 302 turn POST only into a GET
            assert do_req(301, 'POST', True) == ('', 'GET')
            assert do_req(301, 'HEAD') == ('', 'HEAD')
            assert do_req(302, 'POST', True) == ('', 'GET')
            assert do_req(302, 'HEAD') == ('', 'HEAD')

            assert do_req(301, 'PUT') == ('testdata', 'PUT')
            assert do_req(302, 'PUT') == ('testdata', 'PUT')

            # 307 and 308 should not change method
            for m in ('POST', 'PUT'):
                assert do_req(307, m) == ('testdata', m)
                assert do_req(308, m) == ('testdata', m)

            assert do_req(307, 'HEAD') == ('', 'HEAD')
            assert do_req(308, 'HEAD') == ('', 'HEAD')

            # These should not redirect and instead raise an HTTPError
            for code in (300, 304, 305, 306):
                with pytest.raises(HTTPError):
                    do_req(code, 'GET')

    @pytest.mark.parametrize('handler', ['Urllib', 'Requests'], indirect=True)
    def test_request_cookie_header(self, handler):
        # We should accept a Cookie header being passed as in normal headers and handle it appropriately.
        with handler() as rh:
            # Specified Cookie header should be used
            res = validate_and_send(
                rh, Request(
                    f'http://127.0.0.1:{self.http_port}/headers',
                    headers={'Cookie': 'test=test'})).read().decode()
            assert 'Cookie: test=test' in res

            # Specified Cookie header should be removed on any redirect
            res = validate_and_send(
                rh, Request(
                    f'http://127.0.0.1:{self.http_port}/308-to-headers',
                    headers={'Cookie': 'test=test'})).read().decode()
            assert 'Cookie: test=test' not in res

        # Specified Cookie header should override global cookiejar for that request
        cookiejar = YoutubeDLCookieJar()
        cookiejar.set_cookie(http.cookiejar.Cookie(
            version=0, name='test', value='ytdlp', port=None, port_specified=False,
            domain='127.0.0.1', domain_specified=True, domain_initial_dot=False, path='/',
            path_specified=True, secure=False, expires=None, discard=False, comment=None,
            comment_url=None, rest={}))

        with handler(cookiejar=cookiejar) as rh:
            data = validate_and_send(
                rh, Request(f'http://127.0.0.1:{self.http_port}/headers', headers={'cookie': 'test=test'})).read()
            assert b'Cookie: test=ytdlp' not in data
            assert b'Cookie: test=test' in data

    @pytest.mark.parametrize('handler', ['Urllib', 'Requests'], indirect=True)
    def test_redirect_loop(self, handler):
        with handler() as rh:
            with pytest.raises(HTTPError, match='redirect loop'):
                validate_and_send(rh, Request(f'http://127.0.0.1:{self.http_port}/redirect_loop'))

    @pytest.mark.parametrize('handler', ['Urllib', 'Requests'], indirect=True)
    def test_incompleteread(self, handler):
        with handler(timeout=2) as rh:
            with pytest.raises(IncompleteRead):
                validate_and_send(rh, Request('http://127.0.0.1:%d/incompleteread' % self.http_port)).read()

    @pytest.mark.parametrize('handler', ['Urllib', 'Requests'], indirect=True)
    def test_cookies(self, handler):
        cookiejar = YoutubeDLCookieJar()
        cookiejar.set_cookie(http.cookiejar.Cookie(
            0, 'test', 'ytdlp', None, False, '127.0.0.1', True,
            False, '/headers', True, False, None, False, None, None, {}))

        with handler(cookiejar=cookiejar) as rh:
            data = validate_and_send(rh, Request(f'http://127.0.0.1:{self.http_port}/headers')).read()
            assert b'Cookie: test=ytdlp' in data

        # Per request
        with handler() as rh:
            data = validate_and_send(
                rh, Request(f'http://127.0.0.1:{self.http_port}/headers', extensions={'cookiejar': cookiejar})).read()
            assert b'Cookie: test=ytdlp' in data

    @pytest.mark.parametrize('handler', ['Urllib', 'Requests'], indirect=True)
    def test_headers(self, handler):

        with handler(headers=HTTPHeaderDict({'test1': 'test', 'test2': 'test2'})) as rh:
            # Global Headers
            data = validate_and_send(rh, Request(f'http://127.0.0.1:{self.http_port}/headers')).read()
            assert b'Test1: test' in data

            # Per request headers, merged with global
            data = validate_and_send(rh, Request(
                f'http://127.0.0.1:{self.http_port}/headers', headers={'test2': 'changed', 'test3': 'test3'})).read()
            assert b'Test1: test' in data
            assert b'Test2: changed' in data
            assert b'Test2: test2' not in data
            assert b'Test3: test3' in data

    @pytest.mark.parametrize('handler', ['Urllib', 'Requests'], indirect=True)
    def test_timeout(self, handler):
        with handler() as rh:
            # Default timeout is 20 seconds, so this should go through
            validate_and_send(
                rh, Request(f'http://127.0.0.1:{self.http_port}/timeout_3'))

        with handler(timeout=0.5) as rh:
            with pytest.raises(TransportError):
                validate_and_send(
                    rh, Request(f'http://127.0.0.1:{self.http_port}/timeout_1'))

            # Per request timeout, should override handler timeout
            validate_and_send(
                rh, Request(f'http://127.0.0.1:{self.http_port}/timeout_1', extensions={'timeout': 4}))

    @pytest.mark.parametrize('handler', ['Urllib', 'Requests'], indirect=True)
    def test_source_address(self, handler):
        source_address = f'127.0.0.{random.randint(5, 255)}'
        with handler(source_address=source_address) as rh:
            data = validate_and_send(
                rh, Request(f'http://127.0.0.1:{self.http_port}/source_address')).read().decode()
            assert source_address == data

    @pytest.mark.parametrize('handler', ['Urllib', 'Requests'], indirect=True)
    def test_gzip_trailing_garbage(self, handler):
        with handler() as rh:
            data = validate_and_send(rh, Request(f'http://localhost:{self.http_port}/trailing_garbage')).read().decode()
            assert data == '<html><video src="/vid.mp4" /></html>'

    @pytest.mark.parametrize('handler', ['Urllib', 'Requests'], indirect=True)
    @pytest.mark.skipif(not brotli, reason='brotli support is not installed')
    def test_brotli(self, handler):
        with handler() as rh:
            res = validate_and_send(
                rh, Request(
                    f'http://127.0.0.1:{self.http_port}/content-encoding',
                    headers={'ytdl-encoding': 'br'}))
            assert res.headers.get('Content-Encoding') == 'br'
            assert res.read() == b'<html><video src="/vid.mp4" /></html>'

    @pytest.mark.parametrize('handler', ['Urllib', 'Requests'], indirect=True)
    def test_deflate(self, handler):
        with handler() as rh:
            res = validate_and_send(
                rh, Request(
                    f'http://127.0.0.1:{self.http_port}/content-encoding',
                    headers={'ytdl-encoding': 'deflate'}))
            assert res.headers.get('Content-Encoding') == 'deflate'
            assert res.read() == b'<html><video src="/vid.mp4" /></html>'

    @pytest.mark.parametrize('handler', ['Urllib', 'Requests'], indirect=True)
    def test_gzip(self, handler):
        with handler() as rh:
            res = validate_and_send(
                rh, Request(
                    f'http://127.0.0.1:{self.http_port}/content-encoding',
                    headers={'ytdl-encoding': 'gzip'}))
            assert res.headers.get('Content-Encoding') == 'gzip'
            assert res.read() == b'<html><video src="/vid.mp4" /></html>'

    @pytest.mark.parametrize('handler', ['Urllib', 'Requests'], indirect=True)
    def test_multiple_encodings(self, handler):
        with handler() as rh:
            for pair in ('gzip,deflate', 'deflate, gzip', 'gzip, gzip', 'deflate, deflate'):
                res = validate_and_send(
                    rh, Request(
                        f'http://127.0.0.1:{self.http_port}/content-encoding',
                        headers={'ytdl-encoding': pair}))
                assert res.headers.get('Content-Encoding') == pair
                assert res.read() == b'<html><video src="/vid.mp4" /></html>'

    @pytest.mark.parametrize('handler', ['Urllib', 'Requests'], indirect=True)
    def test_unsupported_encoding(self, handler):
        with handler() as rh:
            res = validate_and_send(
                rh, Request(
                    f'http://127.0.0.1:{self.http_port}/content-encoding',
                    headers={'ytdl-encoding': 'unsupported'}))
            assert res.headers.get('Content-Encoding') == 'unsupported'
            assert res.read() == b'raw'

    @pytest.mark.parametrize('handler', ['Urllib', 'Requests'], indirect=True)
    def test_read(self, handler):
        with handler() as rh:
            res = validate_and_send(
                rh, Request(f'http://127.0.0.1:{self.http_port}/headers'))
            assert res.readable()
            assert res.read(1) == b'H'
            assert res.read(3) == b'ost'


class TestHTTPProxy(TestRequestHandlerBase):
    @classmethod
    def setup_class(cls):
        super().setup_class()
        # HTTP Proxy server
        cls.proxy = http.server.ThreadingHTTPServer(
            ('127.0.0.1', 0), _build_proxy_handler('normal'))
        cls.proxy_port = http_server_port(cls.proxy)
        cls.proxy_thread = threading.Thread(target=cls.proxy.serve_forever)
        cls.proxy_thread.daemon = True
        cls.proxy_thread.start()

        # Geo proxy server
        cls.geo_proxy = http.server.ThreadingHTTPServer(
            ('127.0.0.1', 0), _build_proxy_handler('geo'))
        cls.geo_port = http_server_port(cls.geo_proxy)
        cls.geo_proxy_thread = threading.Thread(target=cls.geo_proxy.serve_forever)
        cls.geo_proxy_thread.daemon = True
        cls.geo_proxy_thread.start()

    @pytest.mark.parametrize('handler', ['Urllib', 'Requests'], indirect=True)
    def test_http_proxy(self, handler):
        http_proxy = f'http://127.0.0.1:{self.proxy_port}'
        geo_proxy = f'http://127.0.0.1:{self.geo_port}'

        # Test global http proxy
        # Test per request http proxy
        # Test per request http proxy disables proxy
        url = 'http://foo.com/bar'

        # Global HTTP proxy
        with handler(proxies={'http': http_proxy}) as rh:
            res = validate_and_send(rh, Request(url)).read().decode()
            assert res == f'normal: {url}'

            # Per request proxy overrides global
            res = validate_and_send(rh, Request(url, proxies={'http': geo_proxy})).read().decode()
            assert res == f'geo: {url}'

            # and setting to None disables all proxies for that request
            real_url = f'http://127.0.0.1:{self.http_port}/headers'
            res = validate_and_send(
                rh, Request(real_url, proxies={'http': None})).read().decode()
            assert res != f'normal: {real_url}'
            assert 'Accept' in res

    @pytest.mark.parametrize('handler', ['Urllib', 'Requests'], indirect=True)
    def test_noproxy(self, handler):
        with handler(proxies={'proxy': f'http://127.0.0.1:{self.proxy_port}'}) as rh:
            # NO_PROXY
            for no_proxy in (f'127.0.0.1:{self.http_port}', '127.0.0.1', 'localhost'):
                nop_response = validate_and_send(
                    rh, Request(f'http://127.0.0.1:{self.http_port}/headers', proxies={'no': no_proxy})).read().decode(
                    'utf-8')
                assert 'Accept' in nop_response

    @pytest.mark.parametrize('handler', ['Urllib', 'Requests'], indirect=True)
    def test_allproxy(self, handler):
        url = 'http://foo.com/bar'
        with handler() as rh:
            response = validate_and_send(rh, Request(url, proxies={'all': f'http://127.0.0.1:{self.proxy_port}'})).read().decode(
                'utf-8')
            assert response == f'normal: {url}'

    @pytest.mark.parametrize('handler', ['Urllib', 'Requests'], indirect=True)
    def test_http_proxy_with_idn(self, handler):
        with handler(proxies={
            'http': f'http://127.0.0.1:{self.proxy_port}',
        }) as rh:
            url = 'http://中文.tw/'
            response = rh.send(Request(url)).read().decode()
            # b'xn--fiq228c' is '中文'.encode('idna')
            assert response == 'normal: http://xn--fiq228c.tw/'


class TestClientCertificate:

    @classmethod
    def setup_class(cls):
        certfn = os.path.join(TEST_DIR, 'testcert.pem')
        cls.certdir = os.path.join(TEST_DIR, 'testdata', 'certificate')
        cacertfn = os.path.join(cls.certdir, 'ca.crt')
        cls.httpd = http.server.ThreadingHTTPServer(('127.0.0.1', 0), HTTPTestRequestHandler)
        sslctx = ssl.SSLContext(ssl.PROTOCOL_TLS_SERVER)
        sslctx.verify_mode = ssl.CERT_REQUIRED
        sslctx.load_verify_locations(cafile=cacertfn)
        sslctx.load_cert_chain(certfn, None)
        cls.httpd.socket = sslctx.wrap_socket(cls.httpd.socket, server_side=True)
        cls.port = http_server_port(cls.httpd)
        cls.server_thread = threading.Thread(target=cls.httpd.serve_forever)
        cls.server_thread.daemon = True
        cls.server_thread.start()

    def _run_test(self, handler, **handler_kwargs):
        with handler(
            # Disable client-side validation of unacceptable self-signed testcert.pem
            # The test is of a check on the server side, so unaffected
            verify=False,
            **handler_kwargs,
        ) as rh:
            validate_and_send(rh, Request(f'https://127.0.0.1:{self.port}/video.html')).read().decode()

    @pytest.mark.parametrize('handler', ['Urllib', 'Requests'], indirect=True)
    def test_certificate_combined_nopass(self, handler):
        self._run_test(handler, client_cert={
            'client_certificate': os.path.join(self.certdir, 'clientwithkey.crt'),
        })

    @pytest.mark.parametrize('handler', ['Urllib', 'Requests'], indirect=True)
    def test_certificate_nocombined_nopass(self, handler):
        self._run_test(handler, client_cert={
            'client_certificate': os.path.join(self.certdir, 'client.crt'),
            'client_certificate_key': os.path.join(self.certdir, 'client.key'),
        })

    @pytest.mark.parametrize('handler', ['Urllib', 'Requests'], indirect=True)
    def test_certificate_combined_pass(self, handler):
        self._run_test(handler, client_cert={
            'client_certificate': os.path.join(self.certdir, 'clientwithencryptedkey.crt'),
            'client_certificate_password': 'foobar',
        })

    @pytest.mark.parametrize('handler', ['Urllib', 'Requests'], indirect=True)
    def test_certificate_nocombined_pass(self, handler):
        self._run_test(handler, client_cert={
            'client_certificate': os.path.join(self.certdir, 'client.crt'),
            'client_certificate_key': os.path.join(self.certdir, 'clientencrypted.key'),
            'client_certificate_password': 'foobar',
        })


@pytest.mark.skipif(not websockets, reason='websockets must be installed to test websocket request handlers')
class TestWebsockets:
    @classmethod
    def setup_class(cls):
        import websockets.server

        async def echo(websocket):
            async for message in websocket:
                if message == b'headers':
                    await websocket.send(json.dumps(dict(websocket.request_headers)))
                elif message == 'source_address':
                    await websocket.send(websocket.remote_address[0])
                else:
                    await websocket.send(message)

        def run():
            async def main():
                async with websockets.server.serve(echo, "localhost", 8765):
                    await asyncio.Future()
            asyncio.run(main())

        cls.ws_server_thread = threading.Thread(target=run)
        cls.ws_server_thread.daemon = True
        cls.ws_server_thread.start()
        time.sleep(1)  # wait for server to start

    @pytest.mark.parametrize('handler', ['Websockets'], indirect=True)
    def test_send_recv(self, handler):
        with handler() as rh:
            ws = validate_and_send(rh, Request('ws://127.0.0.1:8765'))
            ws.send(b'foo')
            assert ws.recv() == b'foo'

    @pytest.mark.parametrize('handler', ['Websockets'], indirect=True)
    @pytest.mark.parametrize('params,extensions', [
        ({'timeout': 0.00001}, {}),
        ({}, {'timeout': 0.00001}),
    ])
    def test_timeout(self, handler, params, extensions):
        with handler(**params) as rh:
            with pytest.raises(TransportError):
                validate_and_send(rh, Request('ws://127.0.0.1:8765', extensions=extensions))

    @pytest.mark.parametrize('handler', ['Websockets'], indirect=True)
    def test_cookies(self, handler):
        cookiejar = YoutubeDLCookieJar()
        cookiejar.set_cookie(http.cookiejar.Cookie(
            version=0, name='test', value='ytdlp', port=None, port_specified=False,
            domain='127.0.0.1', domain_specified=True, domain_initial_dot=False, path='/',
            path_specified=True, secure=False, expires=None, discard=False, comment=None,
            comment_url=None, rest={}))

        with handler(cookiejar=cookiejar) as rh:
            res = validate_and_send(rh, Request('ws://127.0.0.1:8765'))
            res.send(b'headers')
            assert json.loads(res.recv())['cookie'] == 'test=ytdlp'

        with handler() as rh:
            res = validate_and_send(rh, Request('ws://127.0.0.1:8765'))
            res.send(b'headers')
            assert 'cookie' not in json.loads(res.recv())

            res = validate_and_send(rh, Request('ws://127.0.0.1:8765', extensions={'cookiejar': cookiejar}))
            res.send(b'headers')
            assert json.loads(res.recv())['cookie'] == 'test=ytdlp'

    @pytest.mark.parametrize('handler', ['Websockets'], indirect=True)
    def test_source_address(self, handler):
        source_address = f'127.0.0.{random.randint(5, 255)}'
        with handler(source_address=source_address) as rh:
            res = validate_and_send(
                rh, Request(f'ws://127.0.0.1:8765/source_address'))
            res.send('source_address')
            assert source_address == res.recv()


class TestUrllibRequestHandler(TestRequestHandlerBase):
    @pytest.mark.parametrize('handler', ['Urllib'], indirect=True)
    def test_file_urls(self, handler):
        # See https://github.com/ytdl-org/youtube-dl/issues/8227
        tf = tempfile.NamedTemporaryFile(delete=False)
        tf.write(b'foobar')
        tf.close()
        req = Request(pathlib.Path(tf.name).as_uri())
        with handler() as rh:
            with pytest.raises(UnsupportedRequest):
                rh.validate(req)

            # Test that urllib never loaded FileHandler
            with pytest.raises(TransportError):
                rh.send(req)

        with handler(enable_file_urls=True) as rh:
            res = validate_and_send(rh, req)
            assert res.read() == b'foobar'
            res.close()

        os.unlink(tf.name)

    @pytest.mark.parametrize('handler', ['Urllib'], indirect=True)
    def test_http_error_returns_content(self, handler):
        # urllib HTTPError will try close the underlying response if reference to the HTTPError object is lost
        def get_response():
            with handler() as rh:
                # headers url
                try:
                    validate_and_send(rh, Request(f'http://127.0.0.1:{self.http_port}/gen_404'))
                except HTTPError as e:
                    return e.response

        assert get_response().read() == b'<html></html>'

    @pytest.mark.parametrize('handler', ['Urllib'], indirect=True)
    def test_verify_cert_error_text(self, handler):
        # Check the output of the error message
        with handler() as rh:
            with pytest.raises(
                CertificateVerifyError,
                match=r'\[SSL: CERTIFICATE_VERIFY_FAILED\] certificate verify failed: self.signed certificate'
            ):
                validate_and_send(rh, Request(f'https://127.0.0.1:{self.https_port}/headers'))

    @pytest.mark.parametrize('handler', ['Urllib'], indirect=True)
    @pytest.mark.parametrize('req,match,version_check', [
        # https://github.com/python/cpython/blob/987b712b4aeeece336eed24fcc87a950a756c3e2/Lib/http/client.py#L1256
        # bpo-39603: Check implemented in 3.7.9+, 3.8.5+
        (
            Request('http://127.0.0.1', method='GET\n'),
            'method can\'t contain control characters',
            lambda v: v < (3, 7, 9) or (3, 8, 0) <= v < (3, 8, 5)
        ),
        # https://github.com/python/cpython/blob/987b712b4aeeece336eed24fcc87a950a756c3e2/Lib/http/client.py#L1265
        # bpo-38576: Check implemented in 3.7.8+, 3.8.3+
        (
            Request('http://127.0.0. 1', method='GET'),
            'URL can\'t contain control characters',
            lambda v: v < (3, 7, 8) or (3, 8, 0) <= v < (3, 8, 3)
        ),
        # https://github.com/python/cpython/blob/987b712b4aeeece336eed24fcc87a950a756c3e2/Lib/http/client.py#L1288C31-L1288C50
        (Request('http://127.0.0.1', headers={'foo\n': 'bar'}), 'Invalid header name', None),
    ])
    def test_httplib_validation_errors(self, handler, req, match, version_check):
        if version_check and version_check(sys.version_info):
            pytest.skip(f'Python {sys.version} version does not have the required validation for this test.')

        with handler() as rh:
            with pytest.raises(RequestError, match=match) as exc_info:
                validate_and_send(rh, req)
            assert not isinstance(exc_info.value, TransportError)


class TestRequestsRequestHandler(TestRequestHandlerBase):
    @pytest.mark.parametrize('raised,expected', [
        (lambda: requests.exceptions.ConnectTimeout(), TransportError),
        (lambda: requests.exceptions.ReadTimeout(), TransportError),
        (lambda: requests.exceptions.Timeout(), TransportError),
        (lambda: requests.exceptions.ConnectionError(), TransportError),
        (lambda: requests.exceptions.ProxyError(), ProxyError),
        (lambda: requests.exceptions.SSLError('12[CERTIFICATE_VERIFY_FAILED]34'), CertificateVerifyError),
        (lambda: requests.exceptions.SSLError(), SSLError),
        (lambda: requests.exceptions.InvalidURL(), RequestError),
        (lambda: requests.exceptions.InvalidHeader(), RequestError),
        # catch-all: https://github.com/psf/requests/blob/main/src/requests/adapters.py#L535
        (lambda: urllib3.exceptions.HTTPError(), TransportError),
        (lambda: requests.exceptions.RequestException(), RequestError)
        #  (lambda: requests.exceptions.TooManyRedirects(), HTTPError) - Needs a response object
    ])
    @pytest.mark.parametrize('handler', ['Requests'], indirect=True)
    def test_request_error_mapping(self, handler, monkeypatch, raised, expected):
        with handler() as rh:
            def mock_get_instance(*args, **kwargs):
                class MockSession:
                    def request(self, *args, **kwargs):
                        raise raised()
                return MockSession()

            monkeypatch.setattr(rh, '_get_instance', mock_get_instance)

            with pytest.raises(expected) as exc_info:
                rh.send(Request('http://fake'))

            assert exc_info.type is expected

    @pytest.mark.parametrize('raised,expected,match', [
        (lambda: urllib3.exceptions.SSLError(), SSLError, None),
        (lambda: urllib3.exceptions.TimeoutError(), TransportError, None),
        (lambda: urllib3.exceptions.ReadTimeoutError(None, None, None), TransportError, None),
        (lambda: urllib3.exceptions.ProtocolError(), TransportError, None),
        (lambda: urllib3.exceptions.DecodeError(), TransportError, None),
        (lambda: urllib3.exceptions.HTTPError(), TransportError, None),  # catch-all
        (
            lambda: urllib3.exceptions.ProtocolError('error', http.client.IncompleteRead(partial=b'abc', expected=4)),
            IncompleteRead,
            '3 bytes read, 4 more expected'
        ),
        (
            lambda: urllib3.exceptions.ProtocolError('error', urllib3.exceptions.IncompleteRead(partial=3, expected=5)),
            IncompleteRead,
            '3 bytes read, 5 more expected'
        ),
    ])
    @pytest.mark.parametrize('handler', ['Requests'], indirect=True)
    def test_response_error_mapping(self, handler, monkeypatch, raised, expected, match):
        from urllib3.response import HTTPResponse as Urllib3Response
        from requests.models import Response as RequestsResponse
        from yt_dlp.networking._requests import RequestsResponseAdapter
        requests_res = RequestsResponse()
        requests_res.raw = Urllib3Response(body=b'', status=200)
        res = RequestsResponseAdapter(requests_res)

        def mock_read(*args, **kwargs):
            raise raised()
        monkeypatch.setattr(res.fp, 'read', mock_read)

        with pytest.raises(expected, match=match) as exc_info:
            res.read()

        assert exc_info.type is expected


def run_validation(handler, error, req, **handler_kwargs):
    with handler(**handler_kwargs) as rh:
        if error:
            with pytest.raises(error):
                rh.validate(req)
        else:
            rh.validate(req)


class TestRequestHandlerValidation:

    class ValidationRH(RequestHandler):
        def _send(self, request):
            raise RequestError('test')

    class NoCheckRH(ValidationRH):
        _SUPPORTED_FEATURES = None
        _SUPPORTED_PROXY_SCHEMES = None
        _SUPPORTED_URL_SCHEMES = None

        def _check_extensions(self, extensions):
            extensions.clear()

    class HTTPSupportedRH(ValidationRH):
        _SUPPORTED_URL_SCHEMES = ('http',)

    URL_SCHEME_TESTS = [
        # scheme, expected to fail, handler kwargs
        ('Urllib', [
            ('http', False, {}),
            ('https', False, {}),
            ('data', False, {}),
            ('ftp', False, {}),
            ('file', UnsupportedRequest, {}),
            ('file', False, {'enable_file_urls': True}),
        ]),
<<<<<<< HEAD
        ('Websockets', [
            ('ws', False, {}),
            ('wss', False, {}),
=======
        ('Requests', [
            ('http', False, {}),
            ('https', False, {}),
>>>>>>> a40e0b37
        ]),
        (NoCheckRH, [('http', False, {})]),
        (ValidationRH, [('http', UnsupportedRequest, {})])
    ]

    PROXY_SCHEME_TESTS = [
        # scheme, expected to fail
        ('Urllib', 'http', [
            ('http', False),
            ('https', UnsupportedRequest),
            ('socks4', False),
            ('socks4a', False),
            ('socks5', False),
            ('socks5h', False),
            ('socks', UnsupportedRequest),
        ]),
<<<<<<< HEAD
        ('Websockets', 'ws', [('http', UnsupportedRequest)]),
        (NoCheckRH, 'http', [('http', False)]),
        (HTTPSupportedRH, 'http', [('http', UnsupportedRequest)]),
=======
        ('Requests', [
            ('http', False),
            ('https', False),
            ('socks4', False),
            ('socks4a', False),
            ('socks5', False),
            ('socks5h', False),
        ]),
        (NoCheckRH, [('http', False)]),
        (HTTPSupportedRH, [('http', UnsupportedRequest)]),
>>>>>>> a40e0b37
    ]

    PROXY_KEY_TESTS = [
        # key, expected to fail
        ('Urllib', [
            ('all', False),
            ('unrelated', False),
        ]),
        ('Requests', [
            ('all', False),
            ('unrelated', False),
        ]),
        (NoCheckRH, [('all', False)]),
        (HTTPSupportedRH, [('all', UnsupportedRequest)]),
        (HTTPSupportedRH, [('no', UnsupportedRequest)]),
    ]

    EXTENSION_TESTS = [
        ('Urllib', 'http', [
            ({'cookiejar': 'notacookiejar'}, AssertionError),
            ({'cookiejar': YoutubeDLCookieJar()}, False),
            ({'cookiejar': CookieJar()}, AssertionError),
            ({'timeout': 1}, False),
            ({'timeout': 'notatimeout'}, AssertionError),
            ({'unsupported': 'value'}, UnsupportedRequest),
        ]),
<<<<<<< HEAD
        (NoCheckRH, 'http', [
=======
        ('Requests', [
            ({'cookiejar': 'notacookiejar'}, AssertionError),
            ({'cookiejar': YoutubeDLCookieJar()}, False),
            ({'timeout': 1}, False),
            ({'timeout': 'notatimeout'}, AssertionError),
            ({'unsupported': 'value'}, UnsupportedRequest),
        ]),
        (NoCheckRH, [
>>>>>>> a40e0b37
            ({'cookiejar': 'notacookiejar'}, False),
            ({'somerandom': 'test'}, False),  # but any extension is allowed through
        ]),
        ('Websockets', 'ws', [  # TODO
            ({'cookiejar': CookieJar()}, False),
            ({'timeout': 2}, False),
        ]),
    ]

    @pytest.mark.parametrize('handler,scheme,fail,handler_kwargs', [
        (handler_tests[0], scheme, fail, handler_kwargs)
        for handler_tests in URL_SCHEME_TESTS
        for scheme, fail, handler_kwargs in handler_tests[1]

    ], indirect=['handler'])
    def test_url_scheme(self, handler, scheme, fail, handler_kwargs):
        run_validation(handler, fail, Request(f'{scheme}://'), **(handler_kwargs or {}))

    @pytest.mark.parametrize('handler,fail', [('Urllib', False), ('Requests', False)], indirect=['handler'])
    def test_no_proxy(self, handler, fail):
        run_validation(handler, fail, Request('http://', proxies={'no': '127.0.0.1,github.com'}))
        run_validation(handler, fail, Request('http://'), proxies={'no': '127.0.0.1,github.com'})

    @pytest.mark.parametrize('handler,proxy_key,fail', [
        (handler_tests[0], proxy_key, fail)
        for handler_tests in PROXY_KEY_TESTS
        for proxy_key, fail in handler_tests[1]
    ], indirect=['handler'])
    def test_proxy_key(self, handler, proxy_key, fail):
        run_validation(handler, fail, Request('http://', proxies={proxy_key: 'http://example.com'}))
        run_validation(handler, fail, Request('http://'), proxies={proxy_key: 'http://example.com'})

    @pytest.mark.parametrize('handler,req_scheme,scheme,fail', [
        (handler_tests[0], handler_tests[1], scheme, fail)
        for handler_tests in PROXY_SCHEME_TESTS
        for scheme, fail in handler_tests[2]
    ], indirect=['handler'])
    def test_proxy_scheme(self, handler, req_scheme, scheme, fail):
        run_validation(handler, fail, Request(f'{req_scheme}://', proxies={req_scheme: f'{scheme}://example.com'}))
        run_validation(handler, fail, Request(f'{req_scheme}://'), proxies={req_scheme: f'{scheme}://example.com'})

    @pytest.mark.parametrize('handler', ['Urllib', HTTPSupportedRH, 'Requests'], indirect=True)
    def test_empty_proxy(self, handler):
        run_validation(handler, False, Request('http://', proxies={'http': None}))
        run_validation(handler, False, Request('http://'), proxies={'http': None})

    @pytest.mark.parametrize('proxy_url', ['//example.com', 'example.com', '127.0.0.1', '/a/b/c'])
    @pytest.mark.parametrize('handler', ['Urllib', 'Requests'], indirect=True)
    def test_invalid_proxy_url(self, handler, proxy_url):
        run_validation(handler, UnsupportedRequest, Request('http://', proxies={'http': proxy_url}))

    @pytest.mark.parametrize('handler,scheme,extensions,fail', [
        (handler_tests[0], handler_tests[1], extensions, fail)
        for handler_tests in EXTENSION_TESTS
        for extensions, fail in handler_tests[2]
    ], indirect=['handler'])
    def test_extension(self, handler, scheme, extensions, fail):
        run_validation(
            handler, fail, Request(f'{scheme}://', extensions=extensions))

    def test_invalid_request_type(self):
        rh = self.ValidationRH(logger=FakeLogger())
        for method in (rh.validate, rh.send):
            with pytest.raises(TypeError, match='Expected an instance of Request'):
                method('not a request')


class FakeResponse(Response):
    def __init__(self, request):
        # XXX: we could make request part of standard response interface
        self.request = request
        super().__init__(fp=io.BytesIO(b''), headers={}, url=request.url)


class FakeRH(RequestHandler):

    def _validate(self, request):
        return

    def _send(self, request: Request):
        if request.url.startswith('ssl://'):
            raise SSLError(request.url[len('ssl://'):])
        return FakeResponse(request)


class FakeRHYDL(FakeYDL):
    def __init__(self, *args, **kwargs):
        super().__init__(*args, **kwargs)
        self._request_director = self.build_request_director([FakeRH])


class TestRequestDirector:

    def test_handler_operations(self):
        director = RequestDirector(logger=FakeLogger())
        handler = FakeRH(logger=FakeLogger())
        director.add_handler(handler)
        assert director.handlers.get(FakeRH.RH_KEY) is handler

        # Handler should overwrite
        handler2 = FakeRH(logger=FakeLogger())
        director.add_handler(handler2)
        assert director.handlers.get(FakeRH.RH_KEY) is not handler
        assert director.handlers.get(FakeRH.RH_KEY) is handler2
        assert len(director.handlers) == 1

        class AnotherFakeRH(FakeRH):
            pass
        director.add_handler(AnotherFakeRH(logger=FakeLogger()))
        assert len(director.handlers) == 2
        assert director.handlers.get(AnotherFakeRH.RH_KEY).RH_KEY == AnotherFakeRH.RH_KEY

        director.handlers.pop(FakeRH.RH_KEY, None)
        assert director.handlers.get(FakeRH.RH_KEY) is None
        assert len(director.handlers) == 1

        # RequestErrors should passthrough
        with pytest.raises(SSLError):
            director.send(Request('ssl://something'))

    def test_send(self):
        director = RequestDirector(logger=FakeLogger())
        with pytest.raises(RequestError):
            director.send(Request('any://'))
        director.add_handler(FakeRH(logger=FakeLogger()))
        assert isinstance(director.send(Request('http://')), FakeResponse)

    def test_unsupported_handlers(self):
        class SupportedRH(RequestHandler):
            _SUPPORTED_URL_SCHEMES = ['http']

            def _send(self, request: Request):
                return Response(fp=io.BytesIO(b'supported'), headers={}, url=request.url)

        director = RequestDirector(logger=FakeLogger())
        director.add_handler(SupportedRH(logger=FakeLogger()))
        director.add_handler(FakeRH(logger=FakeLogger()))

        # First should take preference
        assert director.send(Request('http://')).read() == b'supported'
        assert director.send(Request('any://')).read() == b''

        director.handlers.pop(FakeRH.RH_KEY)
        with pytest.raises(NoSupportingHandlers):
            director.send(Request('any://'))

    def test_unexpected_error(self):
        director = RequestDirector(logger=FakeLogger())

        class UnexpectedRH(FakeRH):
            def _send(self, request: Request):
                raise TypeError('something')

        director.add_handler(UnexpectedRH(logger=FakeLogger))
        with pytest.raises(NoSupportingHandlers, match=r'1 unexpected error'):
            director.send(Request('any://'))

        director.handlers.clear()
        assert len(director.handlers) == 0

        # Should not be fatal
        director.add_handler(FakeRH(logger=FakeLogger()))
        director.add_handler(UnexpectedRH(logger=FakeLogger))
        assert director.send(Request('any://'))

    def test_preference(self):
        director = RequestDirector(logger=FakeLogger())
        director.add_handler(FakeRH(logger=FakeLogger()))

        class SomeRH(RequestHandler):
            _SUPPORTED_URL_SCHEMES = ['http']

            def _send(self, request: Request):
                return Response(fp=io.BytesIO(b'supported'), headers={}, url=request.url)

        def some_preference(rh, request):
            return (0 if not isinstance(rh, SomeRH)
                    else 100 if 'prefer' in request.headers
                    else -1)

        director.add_handler(SomeRH(logger=FakeLogger()))
        director.preferences.add(some_preference)

        assert director.send(Request('http://')).read() == b''
        assert director.send(Request('http://', headers={'prefer': '1'})).read() == b'supported'


# XXX: do we want to move this to test_YoutubeDL.py?
class TestYoutubeDLNetworking:

    @staticmethod
    def build_handler(ydl, handler: RequestHandler = FakeRH):
        return ydl.build_request_director([handler]).handlers.get(handler.RH_KEY)

    def test_compat_opener(self):
        with FakeYDL() as ydl:
            with warnings.catch_warnings():
                warnings.simplefilter('ignore', category=DeprecationWarning)
                assert isinstance(ydl._opener, urllib.request.OpenerDirector)

    @pytest.mark.parametrize('proxy,expected', [
        ('http://127.0.0.1:8080', {'all': 'http://127.0.0.1:8080'}),
        ('', {'all': '__noproxy__'}),
        (None, {'http': 'http://127.0.0.1:8081', 'https': 'http://127.0.0.1:8081'})  # env, set https
    ])
    def test_proxy(self, proxy, expected):
        old_http_proxy = os.environ.get('HTTP_PROXY')
        try:
            os.environ['HTTP_PROXY'] = 'http://127.0.0.1:8081'  # ensure that provided proxies override env
            with FakeYDL({'proxy': proxy}) as ydl:
                assert ydl.proxies == expected
        finally:
            if old_http_proxy:
                os.environ['HTTP_PROXY'] = old_http_proxy

    def test_compat_request(self):
        with FakeRHYDL() as ydl:
            assert ydl.urlopen('test://')
            urllib_req = urllib.request.Request('http://foo.bar', data=b'test', method='PUT', headers={'X-Test': '1'})
            urllib_req.add_unredirected_header('Cookie', 'bob=bob')
            urllib_req.timeout = 2
            with warnings.catch_warnings():
                warnings.simplefilter('ignore', category=DeprecationWarning)
                req = ydl.urlopen(urllib_req).request
                assert req.url == urllib_req.get_full_url()
                assert req.data == urllib_req.data
                assert req.method == urllib_req.get_method()
                assert 'X-Test' in req.headers
                assert 'Cookie' in req.headers
                assert req.extensions.get('timeout') == 2

            with pytest.raises(AssertionError):
                ydl.urlopen(None)

    def test_extract_basic_auth(self):
        with FakeRHYDL() as ydl:
            res = ydl.urlopen(Request('http://user:pass@foo.bar'))
            assert res.request.headers['Authorization'] == 'Basic dXNlcjpwYXNz'

    def test_sanitize_url(self):
        with FakeRHYDL() as ydl:
            res = ydl.urlopen(Request('httpss://foo.bar'))
            assert res.request.url == 'https://foo.bar'

    def test_file_urls_error(self):
        # use urllib handler
        with FakeYDL() as ydl:
            with pytest.raises(RequestError, match=r'file:// URLs are disabled by default'):
                ydl.urlopen('file://')

    def test_legacy_server_connect_error(self):
        with FakeRHYDL() as ydl:
            for error in ('UNSAFE_LEGACY_RENEGOTIATION_DISABLED', 'SSLV3_ALERT_HANDSHAKE_FAILURE'):
                with pytest.raises(RequestError, match=r'Try using --legacy-server-connect'):
                    ydl.urlopen(f'ssl://{error}')

            with pytest.raises(SSLError, match='testerror'):
                ydl.urlopen('ssl://testerror')

    @pytest.mark.parametrize('proxy_key,proxy_url,expected', [
        ('http', '__noproxy__', None),
        ('no', '127.0.0.1,foo.bar', '127.0.0.1,foo.bar'),
        ('https', 'example.com', 'http://example.com'),
        ('https', '//example.com', 'http://example.com'),
        ('https', 'socks5://example.com', 'socks5h://example.com'),
        ('http', 'socks://example.com', 'socks4://example.com'),
        ('http', 'socks4://example.com', 'socks4://example.com'),
        ('unrelated', '/bad/proxy', '/bad/proxy'),  # clean_proxies should ignore bad proxies
    ])
    def test_clean_proxy(self, proxy_key, proxy_url, expected):
        # proxies should be cleaned in urlopen()
        with FakeRHYDL() as ydl:
            req = ydl.urlopen(Request('test://', proxies={proxy_key: proxy_url})).request
            assert req.proxies[proxy_key] == expected

        # and should also be cleaned when building the handler
        env_key = f'{proxy_key.upper()}_PROXY'
        old_env_proxy = os.environ.get(env_key)
        try:
            os.environ[env_key] = proxy_url  # ensure that provided proxies override env
            with FakeYDL() as ydl:
                rh = self.build_handler(ydl)
                assert rh.proxies[proxy_key] == expected
        finally:
            if old_env_proxy:
                os.environ[env_key] = old_env_proxy

    def test_clean_proxy_header(self):
        with FakeRHYDL() as ydl:
            req = ydl.urlopen(Request('test://', headers={'ytdl-request-proxy': '//foo.bar'})).request
            assert 'ytdl-request-proxy' not in req.headers
            assert req.proxies == {'all': 'http://foo.bar'}

        with FakeYDL({'http_headers': {'ytdl-request-proxy': '//foo.bar'}}) as ydl:
            rh = self.build_handler(ydl)
            assert 'ytdl-request-proxy' not in rh.headers
            assert rh.proxies == {'all': 'http://foo.bar'}

    def test_clean_header(self):
        with FakeRHYDL() as ydl:
            res = ydl.urlopen(Request('test://', headers={'Youtubedl-no-compression': True}))
            assert 'Youtubedl-no-compression' not in res.request.headers
            assert res.request.headers.get('Accept-Encoding') == 'identity'

        with FakeYDL({'http_headers': {'Youtubedl-no-compression': True}}) as ydl:
            rh = self.build_handler(ydl)
            assert 'Youtubedl-no-compression' not in rh.headers
            assert rh.headers.get('Accept-Encoding') == 'identity'

    def test_build_handler_params(self):
        with FakeYDL({
            'http_headers': {'test': 'testtest'},
            'socket_timeout': 2,
            'proxy': 'http://127.0.0.1:8080',
            'source_address': '127.0.0.45',
            'debug_printtraffic': True,
            'compat_opts': ['no-certifi'],
            'nocheckcertificate': True,
            'legacyserverconnect': True,
        }) as ydl:
            rh = self.build_handler(ydl)
            assert rh.headers.get('test') == 'testtest'
            assert 'Accept' in rh.headers  # ensure std_headers are still there
            assert rh.timeout == 2
            assert rh.proxies.get('all') == 'http://127.0.0.1:8080'
            assert rh.source_address == '127.0.0.45'
            assert rh.verbose is True
            assert rh.prefer_system_certs is True
            assert rh.verify is False
            assert rh.legacy_ssl_support is True

    @pytest.mark.parametrize('ydl_params', [
        {'client_certificate': 'fakecert.crt'},
        {'client_certificate': 'fakecert.crt', 'client_certificate_key': 'fakekey.key'},
        {'client_certificate': 'fakecert.crt', 'client_certificate_key': 'fakekey.key', 'client_certificate_password': 'foobar'},
        {'client_certificate_key': 'fakekey.key', 'client_certificate_password': 'foobar'},
    ])
    def test_client_certificate(self, ydl_params):
        with FakeYDL(ydl_params) as ydl:
            rh = self.build_handler(ydl)
            assert rh._client_cert == ydl_params  # XXX: Too bound to implementation

    def test_urllib_file_urls(self):
        with FakeYDL({'enable_file_urls': False}) as ydl:
            rh = self.build_handler(ydl, UrllibRH)
            assert rh.enable_file_urls is False

        with FakeYDL({'enable_file_urls': True}) as ydl:
            rh = self.build_handler(ydl, UrllibRH)
            assert rh.enable_file_urls is True

    def test_compat_opt_prefer_urllib(self):
        # This assumes urllib only has a preference when this compat opt is given
        with FakeYDL({'compat_opts': ['prefer-legacy-http-handler']}) as ydl:
            director = ydl.build_request_director([UrllibRH])
            assert len(director.preferences) == 1
            assert director.preferences.pop()(UrllibRH, None)


class TestRequest:

    def test_query(self):
        req = Request('http://example.com?q=something', query={'v': 'xyz'})
        assert req.url == 'http://example.com?q=something&v=xyz'

        req.update(query={'v': '123'})
        assert req.url == 'http://example.com?q=something&v=123'
        req.update(url='http://example.com', query={'v': 'xyz'})
        assert req.url == 'http://example.com?v=xyz'

    def test_method(self):
        req = Request('http://example.com')
        assert req.method == 'GET'
        req.data = b'test'
        assert req.method == 'POST'
        req.data = None
        assert req.method == 'GET'
        req.data = b'test2'
        req.method = 'PUT'
        assert req.method == 'PUT'
        req.data = None
        assert req.method == 'PUT'
        with pytest.raises(TypeError):
            req.method = 1

    def test_request_helpers(self):
        assert HEADRequest('http://example.com').method == 'HEAD'
        assert PUTRequest('http://example.com').method == 'PUT'

    def test_headers(self):
        req = Request('http://example.com', headers={'tesT': 'test'})
        assert req.headers == HTTPHeaderDict({'test': 'test'})
        req.update(headers={'teSt2': 'test2'})
        assert req.headers == HTTPHeaderDict({'test': 'test', 'test2': 'test2'})

        req.headers = new_headers = HTTPHeaderDict({'test': 'test'})
        assert req.headers == HTTPHeaderDict({'test': 'test'})
        assert req.headers is new_headers

        # test converts dict to case insensitive dict
        req.headers = new_headers = {'test2': 'test2'}
        assert isinstance(req.headers, HTTPHeaderDict)
        assert req.headers is not new_headers

        with pytest.raises(TypeError):
            req.headers = None

    def test_data_type(self):
        req = Request('http://example.com')
        assert req.data is None
        # test bytes is allowed
        req.data = b'test'
        assert req.data == b'test'
        # test iterable of bytes is allowed
        i = [b'test', b'test2']
        req.data = i
        assert req.data == i

        # test file-like object is allowed
        f = io.BytesIO(b'test')
        req.data = f
        assert req.data == f

        # common mistake: test str not allowed
        with pytest.raises(TypeError):
            req.data = 'test'
        assert req.data != 'test'

        # common mistake: test dict is not allowed
        with pytest.raises(TypeError):
            req.data = {'test': 'test'}
        assert req.data != {'test': 'test'}

    def test_content_length_header(self):
        req = Request('http://example.com', headers={'Content-Length': '0'}, data=b'')
        assert req.headers.get('Content-Length') == '0'

        req.data = b'test'
        assert 'Content-Length' not in req.headers

        req = Request('http://example.com', headers={'Content-Length': '10'})
        assert 'Content-Length' not in req.headers

    def test_content_type_header(self):
        req = Request('http://example.com', headers={'Content-Type': 'test'}, data=b'test')
        assert req.headers.get('Content-Type') == 'test'
        req.data = b'test2'
        assert req.headers.get('Content-Type') == 'test'
        req.data = None
        assert 'Content-Type' not in req.headers
        req.data = b'test3'
        assert req.headers.get('Content-Type') == 'application/x-www-form-urlencoded'

    def test_update_req(self):
        req = Request('http://example.com')
        assert req.data is None
        assert req.method == 'GET'
        assert 'Content-Type' not in req.headers
        # Test that zero-byte payloads will be sent
        req.update(data=b'')
        assert req.data == b''
        assert req.method == 'POST'
        assert req.headers.get('Content-Type') == 'application/x-www-form-urlencoded'

    def test_proxies(self):
        req = Request(url='http://example.com', proxies={'http': 'http://127.0.0.1:8080'})
        assert req.proxies == {'http': 'http://127.0.0.1:8080'}

    def test_extensions(self):
        req = Request(url='http://example.com', extensions={'timeout': 2})
        assert req.extensions == {'timeout': 2}

    def test_copy(self):
        req = Request(
            url='http://example.com',
            extensions={'cookiejar': CookieJar()},
            headers={'Accept-Encoding': 'br'},
            proxies={'http': 'http://127.0.0.1'},
            data=[b'123']
        )
        req_copy = req.copy()
        assert req_copy is not req
        assert req_copy.url == req.url
        assert req_copy.headers == req.headers
        assert req_copy.headers is not req.headers
        assert req_copy.proxies == req.proxies
        assert req_copy.proxies is not req.proxies

        # Data is not able to be copied
        assert req_copy.data == req.data
        assert req_copy.data is req.data

        # Shallow copy extensions
        assert req_copy.extensions is not req.extensions
        assert req_copy.extensions['cookiejar'] == req.extensions['cookiejar']

        # Subclasses are copied by default
        class AnotherRequest(Request):
            pass

        req = AnotherRequest(url='http://127.0.0.1')
        assert isinstance(req.copy(), AnotherRequest)

    def test_url(self):
        req = Request(url='https://фtest.example.com/ some spaceв?ä=c',)
        assert req.url == 'https://xn--test-z6d.example.com/%20some%20space%D0%B2?%C3%A4=c'

        assert Request(url='//example.com').url == 'http://example.com'

        with pytest.raises(TypeError):
            Request(url='https://').url = None


class TestResponse:

    @pytest.mark.parametrize('reason,status,expected', [
        ('custom', 200, 'custom'),
        (None, 404, 'Not Found'),  # fallback status
        ('', 403, 'Forbidden'),
        (None, 999, None)
    ])
    def test_reason(self, reason, status, expected):
        res = Response(io.BytesIO(b''), url='test://', headers={}, status=status, reason=reason)
        assert res.reason == expected

    def test_headers(self):
        headers = Message()
        headers.add_header('Test', 'test')
        headers.add_header('Test', 'test2')
        headers.add_header('content-encoding', 'br')
        res = Response(io.BytesIO(b''), headers=headers, url='test://')
        assert res.headers.get_all('test') == ['test', 'test2']
        assert 'Content-Encoding' in res.headers

    def test_get_header(self):
        headers = Message()
        headers.add_header('Set-Cookie', 'cookie1')
        headers.add_header('Set-cookie', 'cookie2')
        headers.add_header('Test', 'test')
        headers.add_header('Test', 'test2')
        res = Response(io.BytesIO(b''), headers=headers, url='test://')
        assert res.get_header('test') == 'test, test2'
        assert res.get_header('set-Cookie') == 'cookie1'
        assert res.get_header('notexist', 'default') == 'default'

    def test_compat(self):
        res = Response(io.BytesIO(b''), url='test://', status=404, headers={'test': 'test'})
        with warnings.catch_warnings():
            warnings.simplefilter('ignore', category=DeprecationWarning)
            assert res.code == res.getcode() == res.status
            assert res.geturl() == res.url
            assert res.info() is res.headers
            assert res.getheader('test') == res.get_header('test')<|MERGE_RESOLUTION|>--- conflicted
+++ resolved
@@ -1,5 +1,5 @@
 #!/usr/bin/env python3
-import json
+
 # Allow direct execution
 import os
 import sys
@@ -8,11 +8,9 @@
 
 sys.path.insert(0, os.path.dirname(os.path.dirname(os.path.abspath(__file__))))
 
-<<<<<<< HEAD
 import asyncio
 import functools
-=======
->>>>>>> a40e0b37
+import json
 import gzip
 import http.client
 import http.cookiejar
@@ -33,11 +31,7 @@
 
 from test.helper import FakeYDL, http_server_port
 from yt_dlp.cookies import YoutubeDLCookieJar
-<<<<<<< HEAD
-from yt_dlp.dependencies import brotli, websockets
-=======
-from yt_dlp.dependencies import brotli, requests, urllib3
->>>>>>> a40e0b37
+from yt_dlp.dependencies import brotli, requests, urllib3, websockets
 from yt_dlp.networking import (
     HEADRequest,
     PUTRequest,
@@ -1010,15 +1004,13 @@
             ('file', UnsupportedRequest, {}),
             ('file', False, {'enable_file_urls': True}),
         ]),
-<<<<<<< HEAD
+        ('Requests', [
+            ('http', False, {}),
+            ('https', False, {}),
+        ]),
         ('Websockets', [
             ('ws', False, {}),
             ('wss', False, {}),
-=======
-        ('Requests', [
-            ('http', False, {}),
-            ('https', False, {}),
->>>>>>> a40e0b37
         ]),
         (NoCheckRH, [('http', False, {})]),
         (ValidationRH, [('http', UnsupportedRequest, {})])
@@ -1035,12 +1027,7 @@
             ('socks5h', False),
             ('socks', UnsupportedRequest),
         ]),
-<<<<<<< HEAD
-        ('Websockets', 'ws', [('http', UnsupportedRequest)]),
-        (NoCheckRH, 'http', [('http', False)]),
-        (HTTPSupportedRH, 'http', [('http', UnsupportedRequest)]),
-=======
-        ('Requests', [
+        ('Requests', 'http', [
             ('http', False),
             ('https', False),
             ('socks4', False),
@@ -1050,7 +1037,9 @@
         ]),
         (NoCheckRH, [('http', False)]),
         (HTTPSupportedRH, [('http', UnsupportedRequest)]),
->>>>>>> a40e0b37
+        ('Websockets', 'ws', [('http', UnsupportedRequest)]),
+        (NoCheckRH, 'http', [('http', False)]),
+        (HTTPSupportedRH, 'http', [('http', UnsupportedRequest)]),
     ]
 
     PROXY_KEY_TESTS = [
@@ -1077,18 +1066,14 @@
             ({'timeout': 'notatimeout'}, AssertionError),
             ({'unsupported': 'value'}, UnsupportedRequest),
         ]),
-<<<<<<< HEAD
-        (NoCheckRH, 'http', [
-=======
-        ('Requests', [
+        ('Requests', 'http', [
             ({'cookiejar': 'notacookiejar'}, AssertionError),
             ({'cookiejar': YoutubeDLCookieJar()}, False),
             ({'timeout': 1}, False),
             ({'timeout': 'notatimeout'}, AssertionError),
             ({'unsupported': 'value'}, UnsupportedRequest),
         ]),
-        (NoCheckRH, [
->>>>>>> a40e0b37
+        (NoCheckRH, 'http', [
             ({'cookiejar': 'notacookiejar'}, False),
             ({'somerandom': 'test'}, False),  # but any extension is allowed through
         ]),
