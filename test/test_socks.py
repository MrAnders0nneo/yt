--- conflicted
+++ resolved
@@ -285,13 +285,8 @@
 def ctx(request):
     return CTX_MAP[request.param]()
 
-
+@pytest.mark.parametrize('handler,ctx', [('Urllib', 'http'), ('Requests', 'http'), ('Websockets', 'ws'), ('CurlCFFI', 'http')], indirect=True)
 class TestSocks4Proxy:
-<<<<<<< HEAD
-    @pytest.mark.parametrize('handler,ctx', [('Urllib', 'http'), ('Requests', 'http'), ('CurlCFFI', 'http')], indirect=True)
-=======
-    @pytest.mark.parametrize('handler,ctx', [('Urllib', 'http'), ('Requests', 'http'), ('Websockets', 'ws')], indirect=True)
->>>>>>> a0b19d31
     def test_socks4_no_auth(self, handler, ctx):
         with handler() as rh:
             with ctx.socks_server(Socks4ProxyHandler) as server_address:
@@ -299,11 +294,6 @@
                     rh, proxies={'all': f'socks4://{server_address}'})
                 assert response['version'] == 4
 
-<<<<<<< HEAD
-    @pytest.mark.parametrize('handler,ctx', [('Urllib', 'http'), ('Requests', 'http'), ('CurlCFFI', 'http')], indirect=True)
-=======
-    @pytest.mark.parametrize('handler,ctx', [('Urllib', 'http'), ('Requests', 'http'), ('Websockets', 'ws')], indirect=True)
->>>>>>> a0b19d31
     def test_socks4_auth(self, handler, ctx):
         with handler() as rh:
             with ctx.socks_server(Socks4ProxyHandler, user_id='user') as server_address:
@@ -313,11 +303,6 @@
                     rh, proxies={'all': f'socks4://user:@{server_address}'})
                 assert response['version'] == 4
 
-<<<<<<< HEAD
-    @pytest.mark.parametrize('handler,ctx', [('Urllib', 'http'), ('Requests', 'http'), ('CurlCFFI', 'http')], indirect=True)
-=======
-    @pytest.mark.parametrize('handler,ctx', [('Urllib', 'http'), ('Requests', 'http'), ('Websockets', 'ws')], indirect=True)
->>>>>>> a0b19d31
     def test_socks4a_ipv4_target(self, handler, ctx):
         with ctx.socks_server(Socks4ProxyHandler) as server_address:
             with handler(proxies={'all': f'socks4a://{server_address}'}) as rh:
@@ -325,11 +310,6 @@
                 assert response['version'] == 4
                 assert (response['ipv4_address'] == '127.0.0.1') != (response['domain_address'] == '127.0.0.1')
 
-<<<<<<< HEAD
-    @pytest.mark.parametrize('handler,ctx', [('Urllib', 'http'), ('Requests', 'http'), ('CurlCFFI', 'http')], indirect=True)
-=======
-    @pytest.mark.parametrize('handler,ctx', [('Urllib', 'http'), ('Requests', 'http'), ('Websockets', 'ws')], indirect=True)
->>>>>>> a0b19d31
     def test_socks4a_domain_target(self, handler, ctx):
         with ctx.socks_server(Socks4ProxyHandler) as server_address:
             with handler(proxies={'all': f'socks4a://{server_address}'}) as rh:
@@ -338,11 +318,6 @@
                 assert response['ipv4_address'] is None
                 assert response['domain_address'] == 'localhost'
 
-<<<<<<< HEAD
-    @pytest.mark.parametrize('handler,ctx', [('Urllib', 'http'), ('Requests', 'http'), ('CurlCFFI', 'http')], indirect=True)
-=======
-    @pytest.mark.parametrize('handler,ctx', [('Urllib', 'http'), ('Requests', 'http'), ('Websockets', 'ws')], indirect=True)
->>>>>>> a0b19d31
     def test_ipv4_client_source_address(self, handler, ctx):
         with ctx.socks_server(Socks4ProxyHandler) as server_address:
             source_address = f'127.0.0.{random.randint(5, 255)}'
@@ -352,11 +327,6 @@
                 assert response['client_address'][0] == source_address
                 assert response['version'] == 4
 
-<<<<<<< HEAD
-    @pytest.mark.parametrize('handler,ctx', [('Urllib', 'http'), ('Requests', 'http'), ('CurlCFFI', 'http')], indirect=True)
-=======
-    @pytest.mark.parametrize('handler,ctx', [('Urllib', 'http'), ('Requests', 'http'), ('Websockets', 'ws')], indirect=True)
->>>>>>> a0b19d31
     @pytest.mark.parametrize('reply_code', [
         Socks4CD.REQUEST_REJECTED_OR_FAILED,
         Socks4CD.REQUEST_REJECTED_CANNOT_CONNECT_TO_IDENTD,
@@ -368,11 +338,6 @@
                 with pytest.raises(ProxyError):
                     ctx.socks_info_request(rh)
 
-<<<<<<< HEAD
-    @pytest.mark.parametrize('handler,ctx', [('Urllib', 'http'), ('Requests', 'http'), ('CurlCFFI', 'http')], indirect=True)
-=======
-    @pytest.mark.parametrize('handler,ctx', [('Urllib', 'http'), ('Requests', 'http'), ('Websockets', 'ws')], indirect=True)
->>>>>>> a0b19d31
     def test_ipv6_socks4_proxy(self, handler, ctx):
         with ctx.socks_server(Socks4ProxyHandler, bind_ip='::1') as server_address:
             with handler(proxies={'all': f'socks4://{server_address}'}) as rh:
@@ -381,25 +346,15 @@
                 assert response['ipv4_address'] == '127.0.0.1'
                 assert response['version'] == 4
 
-<<<<<<< HEAD
-    @pytest.mark.parametrize('handler,ctx', [('Urllib', 'http'), ('Requests', 'http'), ('CurlCFFI', 'http')], indirect=True)
-=======
-    @pytest.mark.parametrize('handler,ctx', [('Urllib', 'http'), ('Requests', 'http'), ('Websockets', 'ws')], indirect=True)
->>>>>>> a0b19d31
     def test_timeout(self, handler, ctx):
         with ctx.socks_server(Socks4ProxyHandler, sleep=2) as server_address:
             with handler(proxies={'all': f'socks4://{server_address}'}, timeout=0.5) as rh:
                 with pytest.raises(TransportError):
                     ctx.socks_info_request(rh)
 
-
+    @pytest.mark.parametrize('handler,ctx', [('Urllib', 'http'), ('Requests', 'http'), ('Websockets', 'ws'), ('CurlCFFI', 'http')], indirect=True)
 class TestSocks5Proxy:
 
-<<<<<<< HEAD
-    @pytest.mark.parametrize('handler,ctx', [('Urllib', 'http'), ('Requests', 'http'), ('CurlCFFI', 'http')], indirect=True)
-=======
-    @pytest.mark.parametrize('handler,ctx', [('Urllib', 'http'), ('Requests', 'http'), ('Websockets', 'ws')], indirect=True)
->>>>>>> a0b19d31
     def test_socks5_no_auth(self, handler, ctx):
         with ctx.socks_server(Socks5ProxyHandler) as server_address:
             with handler(proxies={'all': f'socks5://{server_address}'}) as rh:
@@ -407,11 +362,6 @@
                 assert response['auth_methods'] == [0x0]
                 assert response['version'] == 5
 
-<<<<<<< HEAD
-    @pytest.mark.parametrize('handler,ctx', [('Urllib', 'http'), ('Requests', 'http'), ('CurlCFFI', 'http')], indirect=True)
-=======
-    @pytest.mark.parametrize('handler,ctx', [('Urllib', 'http'), ('Requests', 'http'), ('Websockets', 'ws')], indirect=True)
->>>>>>> a0b19d31
     def test_socks5_user_pass(self, handler, ctx):
         with ctx.socks_server(Socks5ProxyHandler, auth=('test', 'testpass')) as server_address:
             with handler() as rh:
@@ -424,11 +374,6 @@
                 assert response['auth_methods'] == [Socks5Auth.AUTH_NONE, Socks5Auth.AUTH_USER_PASS]
                 assert response['version'] == 5
 
-<<<<<<< HEAD
-    @pytest.mark.parametrize('handler,ctx', [('Urllib', 'http'), ('Requests', 'http'), ('CurlCFFI', 'http')], indirect=True)
-=======
-    @pytest.mark.parametrize('handler,ctx', [('Urllib', 'http'), ('Requests', 'http'), ('Websockets', 'ws')], indirect=True)
->>>>>>> a0b19d31
     def test_socks5_ipv4_target(self, handler, ctx):
         with ctx.socks_server(Socks5ProxyHandler) as server_address:
             with handler(proxies={'all': f'socks5://{server_address}'}) as rh:
@@ -436,11 +381,6 @@
                 assert response['ipv4_address'] == '127.0.0.1'
                 assert response['version'] == 5
 
-<<<<<<< HEAD
-    @pytest.mark.parametrize('handler,ctx', [('Urllib', 'http'), ('Requests', 'http'), ('CurlCFFI', 'http')], indirect=True)
-=======
-    @pytest.mark.parametrize('handler,ctx', [('Urllib', 'http'), ('Requests', 'http'), ('Websockets', 'ws')], indirect=True)
->>>>>>> a0b19d31
     def test_socks5_domain_target(self, handler, ctx):
         with ctx.socks_server(Socks5ProxyHandler) as server_address:
             with handler(proxies={'all': f'socks5://{server_address}'}) as rh:
@@ -448,11 +388,6 @@
                 assert (response['ipv4_address'] == '127.0.0.1') != (response['ipv6_address'] == '::1')
                 assert response['version'] == 5
 
-<<<<<<< HEAD
-    @pytest.mark.parametrize('handler,ctx', [('Urllib', 'http'), ('Requests', 'http'), ('CurlCFFI', 'http')], indirect=True)
-=======
-    @pytest.mark.parametrize('handler,ctx', [('Urllib', 'http'), ('Requests', 'http'), ('Websockets', 'ws')], indirect=True)
->>>>>>> a0b19d31
     def test_socks5h_domain_target(self, handler, ctx):
         with ctx.socks_server(Socks5ProxyHandler) as server_address:
             with handler(proxies={'all': f'socks5h://{server_address}'}) as rh:
@@ -461,11 +396,6 @@
                 assert response['domain_address'] == 'localhost'
                 assert response['version'] == 5
 
-<<<<<<< HEAD
-    @pytest.mark.parametrize('handler,ctx', [('Urllib', 'http'), ('Requests', 'http'), ('CurlCFFI', 'http')], indirect=True)
-=======
-    @pytest.mark.parametrize('handler,ctx', [('Urllib', 'http'), ('Requests', 'http'), ('Websockets', 'ws')], indirect=True)
->>>>>>> a0b19d31
     def test_socks5h_ip_target(self, handler, ctx):
         with ctx.socks_server(Socks5ProxyHandler) as server_address:
             with handler(proxies={'all': f'socks5h://{server_address}'}) as rh:
@@ -474,11 +404,6 @@
                 assert response['domain_address'] is None
                 assert response['version'] == 5
 
-<<<<<<< HEAD
-    @pytest.mark.parametrize('handler,ctx', [('Urllib', 'http'), ('Requests', 'http'), ('CurlCFFI', 'http')], indirect=True)
-=======
-    @pytest.mark.parametrize('handler,ctx', [('Urllib', 'http'), ('Requests', 'http'), ('Websockets', 'ws')], indirect=True)
->>>>>>> a0b19d31
     def test_socks5_ipv6_destination(self, handler, ctx):
         with ctx.socks_server(Socks5ProxyHandler) as server_address:
             with handler(proxies={'all': f'socks5://{server_address}'}) as rh:
@@ -486,11 +411,6 @@
                 assert response['ipv6_address'] == '::1'
                 assert response['version'] == 5
 
-<<<<<<< HEAD
-    @pytest.mark.parametrize('handler,ctx', [('Urllib', 'http'), ('Requests', 'http'), ('CurlCFFI', 'http')], indirect=True)
-=======
-    @pytest.mark.parametrize('handler,ctx', [('Urllib', 'http'), ('Requests', 'http'), ('Websockets', 'ws')], indirect=True)
->>>>>>> a0b19d31
     def test_ipv6_socks5_proxy(self, handler, ctx):
         with ctx.socks_server(Socks5ProxyHandler, bind_ip='::1') as server_address:
             with handler(proxies={'all': f'socks5://{server_address}'}) as rh:
@@ -501,11 +421,6 @@
 
     # XXX: is there any feasible way of testing IPv6 source addresses?
     # Same would go for non-proxy source_address test...
-<<<<<<< HEAD
-    @pytest.mark.parametrize('handler,ctx', [('Urllib', 'http'), ('Requests', 'http'), ('CurlCFFI', 'http')], indirect=True)
-=======
-    @pytest.mark.parametrize('handler,ctx', [('Urllib', 'http'), ('Requests', 'http'), ('Websockets', 'ws')], indirect=True)
->>>>>>> a0b19d31
     def test_ipv4_client_source_address(self, handler, ctx):
         with ctx.socks_server(Socks5ProxyHandler) as server_address:
             source_address = f'127.0.0.{random.randint(5, 255)}'
@@ -514,11 +429,6 @@
                 assert response['client_address'][0] == source_address
                 assert response['version'] == 5
 
-<<<<<<< HEAD
-    @pytest.mark.parametrize('handler,ctx', [('Urllib', 'http'), ('Requests', 'http'), ('CurlCFFI', 'http')], indirect=True)
-=======
-    @pytest.mark.parametrize('handler,ctx', [('Urllib', 'http'), ('Requests', 'http'), ('Websockets', 'ws')], indirect=True)
->>>>>>> a0b19d31
     @pytest.mark.parametrize('reply_code', [
         Socks5Reply.GENERAL_FAILURE,
         Socks5Reply.CONNECTION_NOT_ALLOWED,
@@ -535,11 +445,6 @@
                 with pytest.raises(ProxyError):
                     ctx.socks_info_request(rh)
 
-<<<<<<< HEAD
-    @pytest.mark.parametrize('handler,ctx', [('Urllib', 'http'), ('Requests', 'http'), ('CurlCFFI', 'http')], indirect=True)
-=======
-    @pytest.mark.parametrize('handler,ctx', [('Urllib', 'http'), ('Websockets', 'ws')], indirect=True)
->>>>>>> a0b19d31
     def test_timeout(self, handler, ctx):
         with ctx.socks_server(Socks5ProxyHandler, sleep=2) as server_address:
             with handler(proxies={'all': f'socks5://{server_address}'}, timeout=1) as rh:
