name: Build Artifacts
on:
  workflow_call:
    inputs:
      version:
        required: true
        type: string
      channel:
        required: false
        default: stable
        type: string
      unix:
        default: true
        type: boolean
      linux_arm:
        default: true
        type: boolean
      macos:
        default: true
        type: boolean
      macos_legacy:
        default: true
        type: boolean
      windows:
        default: true
        type: boolean
      windows32:
        default: true
        type: boolean
      meta_files:
        default: true
        type: boolean
      origin:
        required: false
        default: ''
        type: string
    secrets:
      GPG_SIGNING_KEY:
        required: false

  workflow_dispatch:
    inputs:
      version:
        description: |
          VERSION: yyyy.mm.dd[.rev] or rev
        required: true
        type: string
      channel:
        description: |
          SOURCE of this build's updates: stable/nightly/master/<repo>
        required: true
        default: stable
        type: string
      unix:
        description: yt-dlp, yt-dlp.tar.gz, yt-dlp_linux, yt-dlp_linux.zip
        default: true
        type: boolean
      linux_arm:
        description: yt-dlp_linux_aarch64, yt-dlp_linux_armv7l
        default: true
        type: boolean
      macos:
        description: yt-dlp_macos, yt-dlp_macos.zip
        default: true
        type: boolean
      macos_legacy:
        description: yt-dlp_macos_legacy
        default: true
        type: boolean
      windows:
        description: yt-dlp.exe, yt-dlp_min.exe, yt-dlp_win.zip
        default: true
        type: boolean
      windows32:
        description: yt-dlp_x86.exe
        default: true
        type: boolean
      meta_files:
        description: SHA2-256SUMS, SHA2-512SUMS, _update_spec
        default: true
        type: boolean
      origin:
        description: Origin
        required: false
        default: 'current repo'
        type: choice
        options:
        - 'current repo'

permissions:
  contents: read

jobs:
  process:
    runs-on: ubuntu-latest
    outputs:
      origin: ${{ steps.process_origin.outputs.origin }}
    steps:
      - name: Process origin
        id: process_origin
        run: |
          echo "origin=${{ inputs.origin == 'current repo' && github.repository || inputs.origin }}" | tee "$GITHUB_OUTPUT"

  unix:
    needs: process
    if: inputs.unix
    runs-on: ubuntu-latest
    steps:
      - uses: actions/checkout@v4
      - uses: actions/setup-python@v5
        with:
          python-version: "3.10"
      - uses: conda-incubator/setup-miniconda@v3
        with:
          miniforge-variant: Mambaforge
          use-mamba: true
          channels: conda-forge
          auto-update-conda: true
          activate-environment: ""
          auto-activate-base: false
      - name: Install Requirements
        run: |
          sudo apt -y install zip pandoc man sed
          cat > ./requirements.txt << EOF
          python=3.10.*
          brotli-python
          EOF
          python devscripts/install_deps.py --print \
            --exclude brotli --exclude brotlicffi \
            --include secretstorage --include pyinstaller >> ./requirements.txt
          mamba create -n build --file ./requirements.txt

      - name: Prepare
        run: |
          python devscripts/update-version.py -c "${{ inputs.channel }}" -r "${{ needs.process.outputs.origin }}" "${{ inputs.version }}"
          python devscripts/make_lazy_extractors.py
      - name: Build Unix platform-independent binary
        run: |
          make all tar
      - name: Build Unix standalone binary
        shell: bash -l {0}
        run: |
          unset LD_LIBRARY_PATH  # Harmful; set by setup-python
          conda activate build
          python -m bundle.pyinstaller --onedir
          (cd ./dist/yt-dlp_linux && zip -r ../yt-dlp_linux.zip .)
          python -m bundle.pyinstaller
          mv ./dist/yt-dlp_linux ./yt-dlp_linux
          mv ./dist/yt-dlp_linux.zip ./yt-dlp_linux.zip

      - name: Verify --update-to
        if: vars.UPDATE_TO_VERIFICATION
        run: |
          binaries=("yt-dlp" "yt-dlp_linux")
          for binary in "${binaries[@]}"; do
            chmod +x ./${binary}
            cp ./${binary} ./${binary}_downgraded
            version="$(./${binary} --version)"
            ./${binary}_downgraded -v --update-to yt-dlp/yt-dlp@2023.03.04
            downgraded_version="$(./${binary}_downgraded --version)"
            [[ "$version" != "$downgraded_version" ]]
          done

      - name: Upload artifacts
        uses: actions/upload-artifact@v4
        with:
          name: build-${{ github.job }}
          path: |
            yt-dlp
            yt-dlp.tar.gz
            yt-dlp_linux
            yt-dlp_linux.zip
          compression-level: 0

  linux_arm:
    needs: process
    if: inputs.linux_arm
    permissions:
      contents: read
      packages: write # for creating cache
    runs-on: ubuntu-latest
    strategy:
      matrix:
        architecture:
          - armv7
          - aarch64

    steps:
      - uses: actions/checkout@v4
        with:
          path: ./repo
      - name: Virtualized Install, Prepare & Build
        uses: yt-dlp/run-on-arch-action@v2
        with:
          # Ref: https://github.com/uraimo/run-on-arch-action/issues/55
          env: |
            GITHUB_WORKFLOW: build
          githubToken: ${{ github.token }} # To cache image
          arch: ${{ matrix.architecture }}
          distro: ubuntu20.04 # Standalone executable should be built on minimum supported OS
          dockerRunArgs: --volume "${PWD}/repo:/repo"
          install: | # Installing Python 3.10 from the Deadsnakes repo raises errors
            apt update
<<<<<<< HEAD
            apt -y install zlib1g-dev python3.8 python3.8-dev python3.8-distutils python3-pip \
              python3-secretstorage  # Cannot build cryptography wheel in virtual armv7 environment
            python3.8 -m pip install -U pip setuptools wheel
            # XXX: Keep this in sync with requirements.txt, which cannot be accessed at this stage
            python3.8 -m pip install -U Pyinstaller mutagen pycryptodomex certifi brotli \
              'requests>=2.31.0,<3' 'urllib3>=1.26.17,<3' 'websockets>=12.0'

          run: |
            cd repo
            # Cached versions of may be out of date
            python3.8 -m pip install -U pip setuptools wheel
            python3.8 -m pip install -U Pyinstaller -r requirements.txt
=======
            apt -y install zlib1g-dev libffi-dev python3.8 python3.8-dev python3.8-distutils python3-pip
            python3.8 -m pip install -U pip setuptools wheel
            # Cannot access any files from the repo directory at this stage
            python3.8 -m pip install -U Pyinstaller mutagen pycryptodomex websockets brotli certifi secretstorage cffi

          run: |
            cd repo
            python3.8 devscripts/install_deps.py -o --include build
            python3.8 devscripts/install_deps.py --include pyinstaller --include secretstorage  # Cached version may be out of date
>>>>>>> 3876429d
            python3.8 devscripts/update-version.py -c "${{ inputs.channel }}" -r "${{ needs.process.outputs.origin }}" "${{ inputs.version }}"
            python3.8 devscripts/make_lazy_extractors.py
            python3.8 -m bundle.pyinstaller

            if ${{ vars.UPDATE_TO_VERIFICATION && 'true' || 'false' }}; then
              arch="${{ (matrix.architecture == 'armv7' && 'armv7l') || matrix.architecture }}"
              chmod +x ./dist/yt-dlp_linux_${arch}
              cp ./dist/yt-dlp_linux_${arch} ./dist/yt-dlp_linux_${arch}_downgraded
              version="$(./dist/yt-dlp_linux_${arch} --version)"
              ./dist/yt-dlp_linux_${arch}_downgraded -v --update-to yt-dlp/yt-dlp@2023.03.04
              downgraded_version="$(./dist/yt-dlp_linux_${arch}_downgraded --version)"
              [[ "$version" != "$downgraded_version" ]]
            fi

      - name: Upload artifacts
        uses: actions/upload-artifact@v4
        with:
          name: build-linux_${{ matrix.architecture }}
          path: | # run-on-arch-action designates armv7l as armv7
            repo/dist/yt-dlp_linux_${{ (matrix.architecture == 'armv7' && 'armv7l') || matrix.architecture }}
          compression-level: 0

  macos:
    needs: process
    if: inputs.macos
    runs-on: macos-11

    steps:
      - uses: actions/checkout@v4
      # NB: Building universal2 does not work with python from actions/setup-python
      - name: Install Requirements
        run: |
          brew install coreutils
          python3 devscripts/install_deps.py --user -o --include build
          python3 devscripts/install_deps.py --print --include pyinstaller > requirements.txt
          # We need to ignore wheels otherwise we break universal2 builds
          python3 -m pip install -U --user --no-binary :all: -r requirements.txt

      - name: Prepare
        run: |
          python3 devscripts/update-version.py -c "${{ inputs.channel }}" -r "${{ needs.process.outputs.origin }}" "${{ inputs.version }}"
          python3 devscripts/make_lazy_extractors.py
      - name: Build
        run: |
          python3 -m bundle.pyinstaller --target-architecture universal2 --onedir
          (cd ./dist/yt-dlp_macos && zip -r ../yt-dlp_macos.zip .)
          python3 -m bundle.pyinstaller --target-architecture universal2

      - name: Verify --update-to
        if: vars.UPDATE_TO_VERIFICATION
        run: |
          chmod +x ./dist/yt-dlp_macos
          cp ./dist/yt-dlp_macos ./dist/yt-dlp_macos_downgraded
          version="$(./dist/yt-dlp_macos --version)"
          ./dist/yt-dlp_macos_downgraded -v --update-to yt-dlp/yt-dlp@2023.03.04
          downgraded_version="$(./dist/yt-dlp_macos_downgraded --version)"
          [[ "$version" != "$downgraded_version" ]]

      - name: Upload artifacts
        uses: actions/upload-artifact@v4
        with:
          name: build-${{ github.job }}
          path: |
            dist/yt-dlp_macos
            dist/yt-dlp_macos.zip
          compression-level: 0

  macos_legacy:
    needs: process
    if: inputs.macos_legacy
    runs-on: macos-latest

    steps:
      - uses: actions/checkout@v4
      - name: Install Python
        # We need the official Python, because the GA ones only support newer macOS versions
        env:
          PYTHON_VERSION: 3.10.5
          MACOSX_DEPLOYMENT_TARGET: 10.9 # Used up by the Python build tools
        run: |
          # Hack to get the latest patch version. Uncomment if needed
          #brew install python@3.10
          #export PYTHON_VERSION=$( $(brew --prefix)/opt/python@3.10/bin/python3 --version | cut -d ' ' -f 2 )
          curl https://www.python.org/ftp/python/${PYTHON_VERSION}/python-${PYTHON_VERSION}-macos11.pkg -o "python.pkg"
          sudo installer -pkg python.pkg -target /
          python3 --version
      - name: Install Requirements
        run: |
          brew install coreutils
          python3 devscripts/install_deps.py --user -o --include build
          python3 devscripts/install_deps.py --user --include pyinstaller

      - name: Prepare
        run: |
          python3 devscripts/update-version.py -c "${{ inputs.channel }}" -r "${{ needs.process.outputs.origin }}" "${{ inputs.version }}"
          python3 devscripts/make_lazy_extractors.py
      - name: Build
        run: |
          python3 -m bundle.pyinstaller
          mv dist/yt-dlp_macos dist/yt-dlp_macos_legacy

      - name: Verify --update-to
        if: vars.UPDATE_TO_VERIFICATION
        run: |
          chmod +x ./dist/yt-dlp_macos_legacy
          cp ./dist/yt-dlp_macos_legacy ./dist/yt-dlp_macos_legacy_downgraded
          version="$(./dist/yt-dlp_macos_legacy --version)"
          ./dist/yt-dlp_macos_legacy_downgraded -v --update-to yt-dlp/yt-dlp@2023.03.04
          downgraded_version="$(./dist/yt-dlp_macos_legacy_downgraded --version)"
          [[ "$version" != "$downgraded_version" ]]

      - name: Upload artifacts
        uses: actions/upload-artifact@v4
        with:
          name: build-${{ github.job }}
          path: |
            dist/yt-dlp_macos_legacy
          compression-level: 0

  windows:
    needs: process
    if: inputs.windows
    runs-on: windows-latest

    steps:
      - uses: actions/checkout@v4
      - uses: actions/setup-python@v5
        with: # 3.8 is used for Win7 support
          python-version: "3.8"
      - name: Install Requirements
        run: | # Custom pyinstaller built with https://github.com/yt-dlp/pyinstaller-builds
          python devscripts/install_deps.py -o --include build
          python devscripts/install_deps.py --include py2exe
          python -m pip install -U "https://yt-dlp.github.io/Pyinstaller-Builds/x86_64/pyinstaller-5.8.0-py3-none-any.whl"

      - name: Prepare
        run: |
          python devscripts/update-version.py -c "${{ inputs.channel }}" -r "${{ needs.process.outputs.origin }}" "${{ inputs.version }}"
          python devscripts/make_lazy_extractors.py
      - name: Build
        run: |
          python -m bundle.py2exe
          Move-Item ./dist/yt-dlp.exe ./dist/yt-dlp_min.exe
          python -m bundle.pyinstaller
          python -m bundle.pyinstaller --onedir
          Compress-Archive -Path ./dist/yt-dlp/* -DestinationPath ./dist/yt-dlp_win.zip

      - name: Verify --update-to
        if: vars.UPDATE_TO_VERIFICATION
        run: |
          foreach ($name in @("yt-dlp","yt-dlp_min")) {
            Copy-Item "./dist/${name}.exe" "./dist/${name}_downgraded.exe"
            $version = & "./dist/${name}.exe" --version
            & "./dist/${name}_downgraded.exe" -v --update-to yt-dlp/yt-dlp@2023.03.04
            $downgraded_version = & "./dist/${name}_downgraded.exe" --version
            if ($version -eq $downgraded_version) {
              exit 1
            }
          }

      - name: Upload artifacts
        uses: actions/upload-artifact@v4
        with:
          name: build-${{ github.job }}
          path: |
            dist/yt-dlp.exe
            dist/yt-dlp_min.exe
            dist/yt-dlp_win.zip
          compression-level: 0

  windows32:
    needs: process
    if: inputs.windows32
    runs-on: windows-latest

    steps:
      - uses: actions/checkout@v4
      - uses: actions/setup-python@v5
        with:
          python-version: "3.8"
          architecture: "x86"
      - name: Install Requirements
        run: |
          python devscripts/install_deps.py -o --include build
          python devscripts/install_deps.py
          python -m pip install -U "https://yt-dlp.github.io/Pyinstaller-Builds/i686/pyinstaller-5.8.0-py3-none-any.whl"

      - name: Prepare
        run: |
          python devscripts/update-version.py -c "${{ inputs.channel }}" -r "${{ needs.process.outputs.origin }}" "${{ inputs.version }}"
          python devscripts/make_lazy_extractors.py
      - name: Build
        run: |
          python -m bundle.pyinstaller

      - name: Verify --update-to
        if: vars.UPDATE_TO_VERIFICATION
        run: |
          foreach ($name in @("yt-dlp_x86")) {
            Copy-Item "./dist/${name}.exe" "./dist/${name}_downgraded.exe"
            $version = & "./dist/${name}.exe" --version
            & "./dist/${name}_downgraded.exe" -v --update-to yt-dlp/yt-dlp@2023.03.04
            $downgraded_version = & "./dist/${name}_downgraded.exe" --version
            if ($version -eq $downgraded_version) {
              exit 1
            }
          }

      - name: Upload artifacts
        uses: actions/upload-artifact@v4
        with:
          name: build-${{ github.job }}
          path: |
            dist/yt-dlp_x86.exe
          compression-level: 0

  meta_files:
    if: inputs.meta_files && always() && !cancelled()
    needs:
      - process
      - unix
      - linux_arm
      - macos
      - macos_legacy
      - windows
      - windows32
    runs-on: ubuntu-latest
    steps:
      - uses: actions/download-artifact@v4
        with:
          path: artifact
          pattern: build-*
          merge-multiple: true

      - name: Make SHA2-SUMS files
        run: |
          cd ./artifact/
          sha256sum * > ../SHA2-256SUMS
          sha512sum * > ../SHA2-512SUMS

      - name: Make Update spec
        run: |
          cat >> _update_spec << EOF
          # This file is used for regulating self-update
          lock 2022.08.18.36 .+ Python 3\.6
          lock 2023.11.16 (?!win_x86_exe).+ Python 3\.7
          lock 2023.11.16 win_x86_exe .+ Windows-(?:Vista|2008Server)
          lock 2023.11.16 linux_(?:armv7l|aarch64)_exe .+ glibc 2\.(?:[12]|30)
          lockV2 yt-dlp/yt-dlp 2022.08.18.36 .+ Python 3\.6
          lockV2 yt-dlp/yt-dlp 2023.11.16 (?!win_x86_exe).+ Python 3\.7
          lockV2 yt-dlp/yt-dlp 2023.11.16 win_x86_exe .+ Windows-(?:Vista|2008Server)
          lockV2 yt-dlp/yt-dlp 2023.11.16 linux_(?:armv7l|aarch64)_exe .+ glibc 2\.(?:[12]|30)
          lockV2 yt-dlp/yt-dlp-nightly-builds 2023.11.15.232826 (?!win_x86_exe).+ Python 3\.7
          lockV2 yt-dlp/yt-dlp-nightly-builds 2023.11.15.232826 win_x86_exe .+ Windows-(?:Vista|2008Server)
          lockV2 yt-dlp/yt-dlp-master-builds 2023.11.15.232812 (?!win_x86_exe).+ Python 3\.7
          lockV2 yt-dlp/yt-dlp-master-builds 2023.11.15.232812 win_x86_exe .+ Windows-(?:Vista|2008Server)
          lockV2 yt-dlp/yt-dlp-nightly-builds 2023.11.20.123456 linux_(?:armv7l|aarch64)_exe .+ glibc 2\.(?:[12]|30)
          lockV2 yt-dlp/yt-dlp-master-builds 2023.11.20.987654 linux_(?:armv7l|aarch64)_exe .+ glibc 2\.(?:[12]|30)
          EOF

      - name: Sign checksum files
        env:
          GPG_SIGNING_KEY: ${{ secrets.GPG_SIGNING_KEY }}
        if: env.GPG_SIGNING_KEY != ''
        run: |
          gpg --batch --import <<< "${{ secrets.GPG_SIGNING_KEY }}"
          for signfile in ./SHA*SUMS; do
            gpg --batch --detach-sign "$signfile"
          done

      - name: Upload artifacts
        uses: actions/upload-artifact@v4
        with:
          name: build-${{ github.job }}
          path: |
            _update_spec
            SHA*SUMS*
          compression-level: 0<|MERGE_RESOLUTION|>--- conflicted
+++ resolved
@@ -201,30 +201,16 @@
           dockerRunArgs: --volume "${PWD}/repo:/repo"
           install: | # Installing Python 3.10 from the Deadsnakes repo raises errors
             apt update
-<<<<<<< HEAD
-            apt -y install zlib1g-dev python3.8 python3.8-dev python3.8-distutils python3-pip \
+            apt -y install zlib1g-dev libffi-dev python3.8 python3.8-dev python3.8-distutils python3-pip \
               python3-secretstorage  # Cannot build cryptography wheel in virtual armv7 environment
             python3.8 -m pip install -U pip setuptools wheel
-            # XXX: Keep this in sync with requirements.txt, which cannot be accessed at this stage
-            python3.8 -m pip install -U Pyinstaller mutagen pycryptodomex certifi brotli \
+            # XXX: Keep this in sync with pyproject.toml (it can't be accessed it this stage) and exclude secretstorage
+            python3.8 -m pip install -U Pyinstaller mutagen pycryptodomex websockets brotli certifi cffi \
               'requests>=2.31.0,<3' 'urllib3>=1.26.17,<3' 'websockets>=12.0'
-
-          run: |
-            cd repo
-            # Cached versions of may be out of date
-            python3.8 -m pip install -U pip setuptools wheel
-            python3.8 -m pip install -U Pyinstaller -r requirements.txt
-=======
-            apt -y install zlib1g-dev libffi-dev python3.8 python3.8-dev python3.8-distutils python3-pip
-            python3.8 -m pip install -U pip setuptools wheel
-            # Cannot access any files from the repo directory at this stage
-            python3.8 -m pip install -U Pyinstaller mutagen pycryptodomex websockets brotli certifi secretstorage cffi
-
           run: |
             cd repo
             python3.8 devscripts/install_deps.py -o --include build
-            python3.8 devscripts/install_deps.py --include pyinstaller --include secretstorage  # Cached version may be out of date
->>>>>>> 3876429d
+            python3.8 devscripts/install_deps.py --include pyinstaller  # Cached versions may be out of date
             python3.8 devscripts/update-version.py -c "${{ inputs.channel }}" -r "${{ needs.process.outputs.origin }}" "${{ inputs.version }}"
             python3.8 devscripts/make_lazy_extractors.py
             python3.8 -m bundle.pyinstaller
