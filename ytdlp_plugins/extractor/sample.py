from __future__ import unicode_literals

<<<<<<< HEAD
from yt_dlp.extractor.common import InfoExtractor
=======
# Don't use relative imports
from youtube_dlc.extractor.common import InfoExtractor
>>>>>>> 5b1ecbb3


# See https://github.com/ytdl-org/youtube-dl#adding-support-for-a-new-site
# for instuctions on making extractors

class SamplePluginIE(InfoExtractor):
    _WORKING = False
    IE_DESC = False
    _VALID_URL = r'^sampleplugin:'

    def _real_extract(self, url):
        self.to_screen('URL "%s" sucessfully captured' % url)<|MERGE_RESOLUTION|>--- conflicted
+++ resolved
@@ -1,11 +1,7 @@
 from __future__ import unicode_literals
 
-<<<<<<< HEAD
+# Don't use relative imports
 from yt_dlp.extractor.common import InfoExtractor
-=======
-# Don't use relative imports
-from youtube_dlc.extractor.common import InfoExtractor
->>>>>>> 5b1ecbb3
 
 
 # See https://github.com/ytdl-org/youtube-dl#adding-support-for-a-new-site
