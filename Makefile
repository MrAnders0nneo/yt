--- conflicted
+++ resolved
@@ -10,11 +10,7 @@
 # intended use: when building a source distribution,
 # make pypi-files && python3 -m build -sn .
 pypi-files: AUTHORS Changelog.md LICENSE README.md README.txt supportedsites \
-<<<<<<< HEAD
-	        completions yt-dlp.1 pyproject.toml devscripts/* test/*
-=======
-            completions yt-dlp.1 pyproject.toml setup.cfg devscripts/* test/*
->>>>>>> e3b42d8b
+            completions yt-dlp.1 pyproject.toml devscripts/* test/*
 
 .PHONY: all clean clean-all clean-test clean-dist clean-cache \
         completions completion-bash completion-fish completion-zsh \
